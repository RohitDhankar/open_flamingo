--- conflicted
+++ resolved
@@ -26,201 +26,6 @@
 
 
 def main():
-<<<<<<< HEAD
-    parser = argparse.ArgumentParser()
-    parser.add_argument(
-        "--vision_encoder_path",
-        default="openai/clip-vit-large-patch14",
-        type=str)
-    parser.add_argument(
-        "--lm_path",
-        default="facebook/opt-1.3b",
-        type=str)
-    parser.add_argument("--run_name", type=str, default="large model test",
-                        help="used to name saving directory and wandb run")
-    parser.add_argument("--num_epochs", type=int, default=1)
-    parser.add_argument("--batch_size", type=int, default=128)
-    parser.add_argument("--gradient_accumulation_steps", type=int, default=1)
-    parser.add_argument("--do_eval", action="store_true")
-    parser.add_argument("--resume_from_checkpoint", type=str, default=None)
-    parser.add_argument(
-        "--shards", type=str, default="/data/yfcc-tmp/cah/shards/shard_{000000..053008}.tar")
-    parser.add_argument("--eval_coco_data_dir", type=str,
-                        default="/data/yfcc-tmp/data/mscoco")
-    parser.add_argument("--eval_okvqa_data_dir", type=str,
-                        default="/mmfs1/gscratch/efml/anasa2/data/ok-vqa/train")
-    parser.add_argument("--seed", type=int, default=42)
-    parser.add_argument("--learning_rate", default=1e-4, type=float)
-    parser.add_argument("--warmup_steps", default=5000, type=int)
-    parser.add_argument("--weight_decay", default=0.1, type=float)
-    # data args
-    parser.add_argument("--workers", type=int, default=1)
-    parser.add_argument("--train_num_samples", type=int, default=None)
-    parser.add_argument("--dataset_resampled", action="store_true")
-    # distributed training args
-    parser.add_argument(
-        "--dist-url",
-        default="env://",
-        type=str,
-        help="url used to set up distributed training",
-    )
-    parser.add_argument(
-        "--dist-backend", default="nccl", type=str, help="distributed backend"
-    )
-    parser.add_argument(
-        "--horovod",
-        default=False,
-        action="store_true",
-        help="Use horovod for distributed training."
-    )
-    parser.add_argument(
-        "--no-set-device-rank",
-        default=False,
-        action="store_true",
-        help="Don't set device index from local rank (when CUDA_VISIBLE_DEVICES restricted to one per proc)."
-    )
-    # wandb args
-    parser.add_argument(
-        "--report_to_wandb",
-        default=False,
-        action="store_true"
-    )
-    parser.add_argument(
-        "--wandb_project",
-        default="open-flamingo",
-        type=str,
-    )
-    parser.add_argument(
-        "--wandb_entity",
-        default="anas-awadalla",
-        type=str,
-    )
-
-    args = parser.parse_args()
-
-    args.dataset_type = "webdataset"
-    args.local_rank, args.rank, args.world_size = world_info_from_env()
-
-    device_id = init_distributed_device(args)
-
-    random_seed(args.seed)
-
-    model, image_processor, tokenizer = create_model_and_transforms(
-        args.vision_encoder_path, args.lm_path)
-
-    random_seed(args.seed, args.rank)
-
-    print(f"Start running training on rank {args.rank}.")
-
-    if args.rank == 0 and args.report_to_wandb:
-        wandb.init(project=args.wandb_project,
-                   entity=args.wandb_entity, name=args.run_name)
-
-    device_id = args.rank % torch.cuda.device_count()
-    model = model.to(device_id)
-
-    ddp_model = DDP(model, device_ids=[device_id])
-
-    train_dataset = get_data(args, image_processor, tokenizer)
-
-    def get_grouped_params(model):
-        params_with_wd, params_without_wd = [], []
-
-        def apply_decay(
-            x): return "gated_cross_attn_layer" in x and "ff_gate" not in x and "attn_gate" not in x and "norm" not in x and "bias" not in x
-        for n, p in model.named_parameters():
-            if apply_decay(n):
-                params_with_wd.append(p)
-            else:
-                params_without_wd.append(p)
-        return [{"params": params_with_wd, "weight_decay": args.weight_decay},
-                {"params": params_without_wd, "weight_decay": 0.0}, ]
-
-    optimizer = torch.optim.AdamW(
-        get_grouped_params(ddp_model), lr=args.learning_rate)
-    lr_scheduler = get_constant_schedule_with_warmup(
-        optimizer, num_warmup_steps=args.warmup_steps)
-
-    # check if a checkpoint exists for this run
-    if os.path.exists(f"{args.run_name}") and args.resume_from_checkpoint is None:
-        checkpoint_list = glob.glob(f"{args.run_name}/checkpoint_*.pt")
-        if len(checkpoint_list) == 0:
-            print(f"Found no checkpoints for run {args.run_name}.")
-        else:
-            args.resume_from_checkpoint = sorted(
-                checkpoint_list, key=lambda x: int(x.split("_")[-1].split(".")[0]))[-1]
-            print(
-                f"Found checkpoint {args.resume_from_checkpoint} for run {args.run_name}.")
-
-    resume_from_epoch = 0
-    if args.resume_from_checkpoint is not None:
-        print(f"Loading checkpoint from {args.resume_from_checkpoint}")
-        checkpoint = torch.load(
-            args.resume_from_checkpoint, map_location="cpu")
-        ddp_model.load_state_dict(checkpoint["model_state_dict"])
-        optimizer.load_state_dict(checkpoint["optimizer_state_dict"])
-        lr_scheduler.load_state_dict(checkpoint["lr_scheduler_state_dict"])
-        resume_from_epoch = checkpoint["epoch"]+1
-
-    ddp_model.train()
-
-    for epoch in range(resume_from_epoch, args.num_epochs):
-        train_dataset.set_epoch(epoch)
-        train_loader = train_dataset.dataloader
-
-        train_one_epoch(args=args,
-                        model=ddp_model,
-                        tokenizer=tokenizer,
-                        optimizer=optimizer,
-                        lr_scheduler=lr_scheduler,
-                        train_loader=train_loader,
-                        device_id=device_id,
-                        wandb=wandb)
-
-        if args.do_eval and args.rank == 0:
-            score = evaluate_coco(ddp_model, tokenizer, image_processor,
-                                  data_dir=args.eval_coco_data_dir,
-                                  batch_size=args.batch_size,
-                                  num_samples=5000,
-                                  device=device_id,
-                                  wandb=wandb if args.report_to_wandb else None,
-                                  step=(epoch+1)*train_loader.num_batches)
-
-            if args.report_to_wandb:
-                wandb.log(score, step=(epoch+1) *
-                          train_loader.num_batches, commit=False)
-
-            vqa_score = evaluate_vqa(ddp_model, tokenizer, image_processor, benchmark_name="OKVQA",
-                                     data_dir=args.eval_okvqa_data_dir,
-                                     batch_size=args.batch_size,
-                                     num_samples=5000,
-                                     device=device_id,
-                                     wandb=wandb if args.report_to_wandb else None,
-                                     step=(epoch+1)*train_loader.num_batches)
-
-            if args.report_to_wandb:
-                wandb.log(vqa_score, step=(epoch+1) *
-                          train_loader.num_batches, commit=True)
-
-            ddp_model.train()
-
-        if args.rank == 0:
-            if not os.path.exists(args.run_name):
-                os.makedirs(args.run_name)
-
-            checkpoint_dict = {
-                "epoch": epoch,
-                "model_state_dict": ddp_model.state_dict(),
-                "optimizer_state_dict": optimizer.state_dict(),
-                "lr_scheduler_state_dict": lr_scheduler.state_dict(),
-            }
-
-            torch.save(checkpoint_dict,
-                       f"{args.run_name}/checkpoint_{epoch}.pt")
-            if args.report_to_wandb:
-                wandb.save(f"{args.run_name}/checkpoint_{epoch}.pt")
-
-=======
   parser = argparse.ArgumentParser()
   parser.add_argument(
       "--vision_encoder_path",
@@ -399,7 +204,6 @@
       
       ddp_model.train()
       
->>>>>>> 64e90c94
     if args.rank == 0:
         if not os.path.exists(args.run_name):
             os.makedirs(args.run_name)
