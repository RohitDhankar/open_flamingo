--- conflicted
+++ resolved
@@ -65,8 +65,6 @@
 --lm_path facebook/opt-1.3b \
 --dataset_resampled
 ```
-<<<<<<< HEAD
-=======
 
 If this is your first time running this command you will need to run:
 ```
@@ -75,7 +73,6 @@
 ```
 in a python shell before running training.
 
->>>>>>> 5311f862
 ## Additional arguments:
 
 ### Evaluation
