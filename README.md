--- conflicted
+++ resolved
@@ -56,7 +56,6 @@
 
 To train a model, modify the following example command from the open_flamingo/train directory:
 ```
-<<<<<<< HEAD
 torchrun --nnodes=1 --nproc_per_node=2 train.py \
 --run_name flamingo3B \
 --batch_size_pile 6 \
@@ -68,19 +67,6 @@
 --mask_embedding_gradients \
 --vision_encoder_path openai/clip-vit-large-patch14 \
 --lm_path facebook/opt-1.3b \
-=======
-torchrun --nnodes=1 --nproc_per_node=2
-train.py 
---run_name flamingo3B
---batch_size_pile 8
---batch_size_laion 16
---train_num_samples_pile 10000
---train_num_samples_laion 20000
---laion_shards s3://s-datasets/laion5b/laion2B-data/{000000..231349}.tar
---pile_shards /fsx/home-anasawadalla/pile/shard-{000000..000169}.tar
---vision_encoder_path openai/clip-vit-large-patch14
---lm_path facebook/opt-1.3b
->>>>>>> fdab48b5
 --dataset_resampled
 ```
 
