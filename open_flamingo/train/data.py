import ast
import functools
import io
import json
import logging
import math
import os
import random
import re
import sys
from dataclasses import dataclass
from multiprocessing import Value
import tarfile

import braceexpand
import torch
import torchvision
import webdataset as wds
from nltk import sent_tokenize
from PIL import Image
from torch.utils.data import DataLoader, IterableDataset, get_worker_info
from torch.utils.data.distributed import DistributedSampler
from webdataset.filters import _shuffle
from webdataset.tariterators import (
    base_plus_ext,
    tar_file_expander,
    url_opener,
    valid_sample,
)

Image.MAX_IMAGE_PIXELS = 1000000000

try:
    import horovod.torch as hvd
except ImportError:
    hvd = None


class SharedEpoch:
    def __init__(self, epoch: int = 0):
        self.shared_epoch = Value("i", epoch)

    def set_value(self, epoch):
        self.shared_epoch.value = epoch

    def get_value(self):
        return self.shared_epoch.value


@dataclass
class DataInfo:
    dataloader: DataLoader
    sampler: DistributedSampler = None
    shared_epoch: SharedEpoch = None

    def set_epoch(self, epoch):
        if self.shared_epoch is not None:
            self.shared_epoch.set_value(epoch)
        if self.sampler is not None and isinstance(self.sampler, DistributedSampler):
            self.sampler.set_epoch(epoch)


def get_dataset_size(shards):
    # shards_list = list(braceexpand.braceexpand(shards))
    shards_list = shards
    dir_path = os.path.dirname(shards[0])
    sizes_filename = os.path.join(dir_path, "sizes.json")
    len_filename = os.path.join(dir_path, "__len__")
    if os.path.exists(sizes_filename):
        sizes = json.load(open(sizes_filename, "r"))
        total_size = sum(
            [
                int(sizes[os.path.basename(shard)])
                if os.path.basename(shard) in sizes
                else 0
                for shard in shards_list
            ]
        )
    elif os.path.exists(len_filename):
        # FIXME this used to be eval(open(...)) but that seemed rather unsafe
        total_size = ast.literal_eval(open(len_filename, "r").read())
    else:
        total_size = None  # num samples undefined
        # some common dataset sizes (at time of authors last download)
        # CC3M (train): 2905954
        # CC12M: 10968539
        # LAION-400M: 407332084
        # LAION-2B (english): 2170337258
    num_shards = len(shards_list)
    return total_size, num_shards


def count_samples(dataloader):
    os.environ["WDS_EPOCH"] = "0"
    n_elements, n_batches = 0, 0
    for images, texts in dataloader:
        n_batches += 1
        n_elements += len(images)
        assert len(images) == len(texts)
    return n_elements, n_batches


def filter_no_caption_or_no_image(sample):
    return ("txt" in sample) and (
        "png" in sample or "jpg" in sample or "jpeg" in sample
    )


def log_and_continue(exn):
    """Call in an exception handler to ignore any exception, issue a warning, and continue."""
    if "No images in sample" in str(exn):
        return True
    logging.warning(f"Handling webdataset error ({repr(exn)}). Ignoring.")
    return True


def group_by_keys_nothrow(
    data, keys=base_plus_ext, lcase=True, suffixes=None, handler=None
):
    """Return function over iterator that groups key, value pairs into samples.

    :param keys: function that splits the key into key and extension (base_plus_ext)
    :param lcase: convert suffixes to lower case (Default value = True)
    """
    current_sample = None
    for filesample in data:
        assert isinstance(filesample, dict)
        fname, value = filesample["fname"], filesample["data"]
        prefix, suffix = keys(fname)
        if prefix is None:
            continue
        if lcase:
            suffix = suffix.lower()
        # FIXME webdataset version throws if suffix in current_sample, but we have a potential for
        #  this happening in the current LAION400m dataset if a tar ends with same prefix as the next
        #  begins, rare, but can happen since prefix aren't unique across tar files in that dataset
        if (
            current_sample is None
            or prefix != current_sample["__key__"]
            or suffix in current_sample
        ):
            if valid_sample(current_sample):
                yield current_sample
            current_sample = dict(__key__=prefix, __url__=filesample["__url__"])
        if suffixes is None or suffix in suffixes:
            current_sample[suffix] = value
    if valid_sample(current_sample):
        yield current_sample


def tarfile_to_samples_nothrow(src, handler=log_and_continue):
    # NOTE this is a re-impl of the webdataset impl with group_by_keys that doesn't throw
    streams = url_opener(src, handler=handler)
    files = tar_file_expander(streams, handler=handler)
    samples = group_by_keys_nothrow(files, handler=handler)
    return samples


def pytorch_worker_seed(increment=0):
    """get dataloader worker seed from pytorch"""
    worker_info = get_worker_info()
    if worker_info is not None:
        # favour using the seed already created for pytorch dataloader workers if it exists
        seed = worker_info.seed
        if increment:
            # space out seed increments so they can't overlap across workers in different iterations
            seed += increment * max(1, worker_info.num_workers)
        return seed
    # fallback to wds rank based seed
    return wds.utils.pytorch_worker_seed()

_SHARD_SHUFFLE_SIZE = 2000
_SHARD_SHUFFLE_INITIAL = 500
_SAMPLE_SHUFFLE_SIZE = 5000
_SAMPLE_SHUFFLE_INITIAL = 1000


class detshuffle2(wds.PipelineStage):
    def __init__(
            self,
            bufsize=1000,
            initial=100,
            seed=0,
            epoch=-1,
    ):
        self.bufsize = bufsize
        self.initial = initial
        self.seed = seed
        self.epoch = epoch

    def run(self, src):
        if isinstance(self.epoch, SharedEpoch):
            epoch = self.epoch.get_value()
        else:
            # NOTE: this is epoch tracking is problematic in a multiprocess (dataloader workers or train)
            # situation as different workers may wrap at different times (or not at all).
            self.epoch += 1
            epoch = self.epoch
        rng = random.Random()
        if self.seed < 0:
            # If seed is negative, we use the worker's seed, this will be different across all nodes/workers
            seed = pytorch_worker_seed(epoch)
        else:
            # This seed to be deterministic AND the same across all nodes/workers in each epoch
            seed = self.seed + epoch
        rng.seed(seed)
        return _shuffle(src, self.bufsize, self.initial, rng)

class ResampledShards2(IterableDataset):
    """An iterable dataset yielding a list of urls."""

    def __init__(
        self,
        urls,
        nshards=sys.maxsize,
        worker_seed=None,
        deterministic=False,
        epoch=-1,
    ):
        """Sample shards from the shard list with replacement.
        :param urls: a list of URLs as a Python list or brace notation string
        """
        super().__init__()
        urls = wds.shardlists.expand_urls(urls)
        self.urls = urls
        assert isinstance(self.urls[0], str)
        self.nshards = nshards
        self.rng = random.Random()
        self.worker_seed = worker_seed
        self.deterministic = deterministic
        self.epoch = epoch

    def __iter__(self):
        """Return an iterator over the shards."""
        if isinstance(self.epoch, SharedEpoch):
            epoch = self.epoch.get_value()
        else:
            # NOTE: this is epoch tracking is problematic in a multiprocess (dataloader workers or train)
            # situation as different workers may wrap at different times (or not at all).
            self.epoch += 1
            epoch = self.epoch
        if self.deterministic:
            # reset seed w/ epoch if deterministic
            if self.worker_seed is None:
                # pytorch worker seed should be deterministic due to being init by arg.seed + rank + worker id
                seed = pytorch_worker_seed(epoch)
            else:
                seed = self.worker_seed() + epoch
            self.rng.seed(seed)
        for _ in range(self.nshards):
            yield dict(url=self.rng.choice(self.urls))


def preprocess_image(sample, image_processor):
    image = image_processor(images=sample, return_tensors="pt")["pixel_values"]
    # apply random horizontal flip and color jitter
    image = torchvision.transforms.RandomHorizontalFlip(p=0.5)(image)
    image = torchvision.transforms.ColorJitter(brightness=0.5, hue=0.3)(image)
    return image


def preprocess_text(sample, tokenizer):
    tokenizer.padding_side = "right"
    sample = [
        (f"<image>{s.strip()}<|endofchunk|>{tokenizer.eos_token}") for s in sample
    ]
    text = tokenizer(
        sample,
        max_length=32,
        padding="longest",
        truncation="only_first",
        return_tensors="pt",
    )
    return text["input_ids"], text["attention_mask"]

def preprocess_pile(sample, tokenizer, clip_processor, max_length):
    sample = sample[0].decode("utf-8")

    # remove multiple consecutive spaces
    sample = re.sub(r"\s+", " ", sample)
    # remove multiple newlines delimiters
    sample = re.sub(r" +", " ", sample)

    sentences = sent_tokenize(sample)
    # remove sentences that are just punctuation
    sentences = [s for s in sentences if not re.match(r"^\W+$", s)]

    if len(sentences) == 0:
        raise ValueError("No sentences in sample")

    indices_replaced = torch.zeros(len(sentences), dtype=torch.bool)
    # replace 100% of sentences this is bad code atm and should be changed
    indices_replaced[torch.rand(len(sentences)) <= 1.0] = True 

    if indices_replaced.sum() == 0:
        raise ValueError("No sentences to mask")

    # cap the number of sentences to replace to 10
    if indices_replaced.sum() > 10:
        true_indices = torch.nonzero(indices_replaced).squeeze()
        overflowing = indices_replaced.sum() - 10
        indices_replaced[
            true_indices[torch.randperm(len(true_indices))[:overflowing]]
        ] = False

    chosen_sentences = [
        sentences[i].strip()
        for i in range(len(indices_replaced))
        if indices_replaced[i]
    ]

    for i in range(len(sentences)):
        if indices_replaced[i]:
            sentences[i] = f"<|endofchunk|><image>{sentences[i]}"
    text = " ".join(sentences)
    text = text.replace("<|endofchunk|>", "", 1)
    text = text.replace(" <|endofchunk|>", "<|endofchunk|>")
    text = text.replace("<image> ", "<image>")
    text = text.replace(" <image>", "<image>")

    text = f"{text}<|endofchunk|>{tokenizer.eos_token}"
    tokenizer.padding_side = "right"
    text_tensor = tokenizer(
        text, max_length=max_length, truncation=True, padding="max_length", return_tensors="pt"
    )

    clip_text_tensor = clip_processor.tokenizer(
        chosen_sentences,
        max_length=24,
        truncation=True,
        padding="max_length",
        return_tensors="pt",
    )

    # pad to 10 sentences
    if len(chosen_sentences) < 10:
        zero_padding = torch.zeros((10 - len(chosen_sentences), 24), dtype=torch.long)
        clip_text_tensor["input_ids"] = torch.cat(
            (clip_text_tensor["input_ids"], zero_padding), dim=0
        )
        clip_text_tensor["attention_mask"] = torch.cat(
            (clip_text_tensor["attention_mask"], zero_padding), dim=0
        )

    return (clip_text_tensor["input_ids"], clip_text_tensor["attention_mask"]), (
        text_tensor["input_ids"],
        text_tensor["attention_mask"],
    )

MIN_KB = 10
MAX_NUM_IMAGES = 10
def preprocess_interleaved(sample, tokenizer, clip_processor, sim_threshold, max_length, filter_single_image):
    info = json.loads(sample[0])
    tar_file_obj = io.BytesIO(sample[1])
    image_tar = tarfile.open(fileobj=tar_file_obj)
    sentences = info["text_list"]
    
    # build a sequence using images paired with their most similar sentence (according to CLIP)
    images, sentence_ixs = [], []
    for image_path, sim in zip(info["image_info"], info["similarity_matrix"]):
        # pick one image per sentence
        if info["image_info"][image_path]["matched_text_index"] in sentence_ixs: continue
        rawbytes = image_tar.extractfile(os.path.join(image_tar.getnames()[0], image_path)).read()

        # filter to images >= 10KB
        if len(rawbytes) // 1000 <= MIN_KB: continue
        if sim[info["image_info"][image_path]["matched_text_index"]] < sim_threshold: continue
        image = Image.open(io.BytesIO(rawbytes)).convert("RGB")

<<<<<<< HEAD
        images.append(image)    
        sentence_ixs.append(info["image_info"][image_path]["matched_text_index"]  )

=======
        images.append(image)
        matched_text_index = info["image_info"][image_path]["matched_text_index"]
        image_idxs.append(matched_text_index)
    
>>>>>>> 7233c6c4
    if len(images) == 0:
        raise ValueError("No images in sample after thresholding")


    """
    Augmentation
    W.p. 1/2, shift which images the texts attend to.

    Example:
    - unaugmented: sentence0 | sentence0.5 | <image1> sentence1 | <image2> sentence2 | <image3> sentence3
    - augmented: <image1> sentence0 | sentence0.5 | <image2> sentence1 | <image3> sentence2 | sentence3
    Note that all following sentences attend to the same preceding image. So here, sentence2
    also attends to image2.

    Example:
    - unaugmented: <image1> sentence1 | sentence1.5 | <image2> sentence2
    - augmented: <image2> sentence1 | sentence1.5 | sentence2 (<image1> is discarded)
    
    This tries to match Flamingo & our previous augmentation.
        One difference is that previously in the above example, sentence2 would just not attend to anything
    Note that our data setup is a little different than what Flamingo does. 
    We already place images right before the texts that are most semantically relevant.
    However, we find that using some form of augmentation is very helpful.
    """
    do_shift = random.random() < 0.5 if use_media_augmentation else False
    if do_shift:
        # minimum ix -> 0; everyone else -> previous
        current = list(sorted(sentence_ixs))
        if current[0] == 0: 
            # drop first sample
            current = current[1:]
            images = images[1:]
        shifted = [0] + current
        shiftmap = dict(zip(current, shifted))
        sentence_ixs = [shiftmap[ix] for ix in sentence_ixs]

    if len(images) == 0:
        raise ValueError("No images in sample after augmenting")
    
    # filter out images that are exact duplicates
    images_tensors = preprocess_image(images, clip_processor)   
    # _, unique = unique_ixs(images_tensors, dim=0)
    keep_ixs =  range(min(len(images_tensors), MAX_NUM_IMAGES))
    images_tensors = images_tensors[keep_ixs]
    # images = [images[ix] for ix in keep_ixs] # useful for debugging, but otherwise not used
    sentence_ixs = [sentence_ixs[ix] for ix in keep_ixs]
    
    # pad to 5 images
    if len(images_tensors) < MAX_NUM_IMAGES:
        zero_padding = torch.zeros((MAX_NUM_IMAGES - len(images_tensors), 3, 224, 224), dtype=torch.float)
        images_tensors = torch.cat((images_tensors, zero_padding), dim=0)

    # add in <image> and <eoc> tokens
    # eoc after sentence = "sentence loss"
    for ix in sentence_ixs: sentences[ix] = f"<|endofchunk|><image>{sentences[ix]}"
    text = " ".join(sentences)
    text = text.replace("<|endofchunk|>", "", 1) # but remove first eoc
    # whitespace cleanup
    text = text.replace(" <|endofchunk|>", "<|endofchunk|>").replace("<image> ", "<image>").replace(" <image>", "<image>")
    text = f"{text}<|endofchunk|>{tokenizer.eos_token}"
    tokenizer.padding_side = "right"
    text_tensor = tokenizer(
        text, max_length=max_length, truncation=True, padding="max_length", return_tensors="pt"
    )

    # reject sequences with too few images (after truncation)
    num_images = torch.count_nonzero(
        text_tensor["input_ids"] == \
        tokenizer.additional_special_tokens_ids[tokenizer.additional_special_tokens.index("<image>")]
    )
    if num_images == 0:
<<<<<<< HEAD
        raise ValueError("No images in sample after truncation")
    elif num_images == 1 and random.random() <= 0.5:
        raise ValueError("Only one image in sample after truncation")
    print(num_images.item())
=======
        raise ValueError("No images in sample")
    elif filter_single_image and num_images == 1 and random.random() <= 0.5:
        raise ValueError("Only one image in sample")

>>>>>>> 7233c6c4
    return images_tensors, (text_tensor["input_ids"], text_tensor["attention_mask"]), sample[2]
    

def get_interleaved_dataset(args, image_processor, tokenizer, epoch=0, floor=False):
    input_shards = args.shards
    assert input_shards is not None
    resampled = getattr(args, "dataset_resampled", False)

    num_samples, num_shards = get_dataset_size(input_shards)
    num_samples = None
    if not num_samples:
        num_samples = args.train_num_samples
        if not num_samples:
            raise RuntimeError(
                "Currently, number of dataset samples must be specified for training dataset. "
                "Please specify via `--train-num-samples` if no dataset length info present."
            )

    # create a shared epoch store to sync epoch to dataloader worker proc
    shared_epoch = SharedEpoch(epoch=epoch)
    if resampled:
        pipeline = [
            ResampledShards2(input_shards, deterministic=True, epoch=shared_epoch)
        ]
    else:
        pipeline = [wds.SimpleShardList(input_shards)]

    preprocess_fn = functools.partial(
        preprocess_interleaved, clip_processor=image_processor, tokenizer=tokenizer, sim_threshold=args.c4_textsim_threshold, max_length=args.max_sequence_len,
        filter_single_image=args.filter_c4_single_image,
    )

    # at this point we have an iterator over all the shards
    if not resampled:
        pipeline.extend(
            [
                detshuffle2(
                    bufsize=_SHARD_SHUFFLE_SIZE,
                    initial=_SHARD_SHUFFLE_INITIAL,
                    seed=args.seed,
                    epoch=shared_epoch,
                ),
                wds.split_by_node,
                wds.split_by_worker,
            ]
        )
    pipeline.extend(
        [
            # at this point, we have an iterator over the shards assigned to each worker at each node
            # wds.tarfile_to_samples(handler=log_and_continue),
            tarfile_to_samples_nothrow,
            wds.shuffle(
                bufsize=_SAMPLE_SHUFFLE_SIZE,
                initial=_SAMPLE_SHUFFLE_INITIAL,
            ),
        ]
    )

    pipeline.extend(
        [
            wds.to_tuple("json", "tar", "__key__", handler=log_and_continue),
            wds.map(preprocess_fn, handler=log_and_continue),
            wds.batched(args.batch_size, partial=False),
            # wds.map_tuple(preprocess_image_fn, preprocess_text_fn, handler=log_and_continue),
        ]
    )

    dataset = wds.DataPipeline(*pipeline)
    if not resampled:
        assert (
            num_shards >= args.workers * args.world_size
        ), "number of shards must be >= total workers"
    # roll over and repeat a few samples to get same number of full batches on each node
    round_fn = math.floor if floor else math.ceil
    global_batch_size = args.batch_size * args.world_size
    num_batches = round_fn(num_samples / global_batch_size)
    num_workers = max(1, args.workers)
    num_worker_batches = round_fn(num_batches / num_workers)  # per dataloader worker
    num_batches = num_worker_batches * num_workers
    num_samples = num_batches * global_batch_size
    # each worker is iterating over this
    dataset = dataset.with_epoch(num_worker_batches)

    dataloader = wds.WebLoader(
        dataset,
        batch_size=None,
        shuffle=False,
        num_workers=args.workers,
        persistent_workers=True,
    )

    # add meta-data to dataloader instance for convenience
    dataloader.num_batches = num_batches
    dataloader.num_samples = num_samples

    return DataInfo(dataloader=dataloader, shared_epoch=shared_epoch)

def get_pile_dataset(args, image_processor, tokenizer, epoch=0, floor=False):
    input_shards = args.shards
    assert input_shards is not None
    resampled = getattr(args, "dataset_resampled", False)

    num_samples, num_shards = get_dataset_size(input_shards)
    num_samples = None
    if not num_samples:
        num_samples = args.train_num_samples
        if not num_samples:
            raise RuntimeError(
                "Currently, number of dataset samples must be specified for training dataset. "
                "Please specify via `--train-num-samples` if no dataset length info present."
            )

    # create a shared epoch store to sync epoch to dataloader worker proc
    shared_epoch = SharedEpoch(epoch=epoch)
    if resampled:
        pipeline = [
            ResampledShards2(input_shards, deterministic=True, epoch=shared_epoch)
        ]
    else:
        pipeline = [wds.SimpleShardList(input_shards)]

    preprocess_fn = functools.partial(
        preprocess_pile, clip_processor=image_processor, tokenizer=tokenizer, max_length=args.max_sequence_len,
    )

    # at this point we have an iterator over all the shards
    if not resampled:
        pipeline.extend(
            [
                detshuffle2(
                    bufsize=_SHARD_SHUFFLE_SIZE,
                    initial=_SHARD_SHUFFLE_INITIAL,
                    seed=args.seed,
                    epoch=shared_epoch,
                ),
                wds.split_by_node,
                wds.split_by_worker,
            ]
        )
    pipeline.extend(
        [
            # at this point, we have an iterator over the shards assigned to each worker at each node
            # wds.tarfile_to_samples(handler=log_and_continue),
            tarfile_to_samples_nothrow,
            wds.shuffle(
                bufsize=_SAMPLE_SHUFFLE_SIZE,
                initial=_SAMPLE_SHUFFLE_INITIAL,
            ),
        ]
    )

    pipeline.extend(
        [
            wds.to_tuple("txt"),
            # wds.map(preprocess_fn, handler=log_and_continue),
            # wds.batched(args.batch_size, partial=False),
            # wds.map_tuple(preprocess_image_fn, preprocess_text_fn, handler=log_and_continue),
        ]
    )

    dataset = wds.DataPipeline(*pipeline)
    if not resampled:
        assert (
            num_shards >= args.workers * args.world_size
        ), "number of shards must be >= total workers"
    # roll over and repeat a few samples to get same number of full batches on each node
    round_fn = math.floor if floor else math.ceil
    global_batch_size = args.batch_size * args.world_size
    num_batches = round_fn(num_samples / global_batch_size)
    num_workers = max(1, args.workers)
    num_worker_batches = round_fn(num_batches / num_workers)  # per dataloader worker
    num_batches = num_worker_batches * num_workers
    num_samples = num_batches * global_batch_size
    # each worker is iterating over this
    dataset = dataset.with_epoch(num_worker_batches)

    dataloader = wds.WebLoader(
        dataset,
        batch_size=None,
        shuffle=False,
        num_workers=args.workers,
        persistent_workers=True,
    )

    # add meta-data to dataloader instance for convenience
    dataloader.num_batches = num_batches
    dataloader.num_samples = num_samples

    return DataInfo(dataloader=dataloader, shared_epoch=shared_epoch)

def get_wds_dataset(args, image_processor, tokenizer, epoch=0, floor=False):
    input_shards = args.shards
    assert input_shards is not None
    resampled = getattr(args, "dataset_resampled", False)

    num_samples, num_shards = get_dataset_size(input_shards)
    num_samples = None
    if not num_samples:
        num_samples = args.train_num_samples
        if not num_samples:
            raise RuntimeError(
                "Currently, number of dataset samples must be specified for training dataset. "
                "Please specify via `--train-num-samples` if no dataset length info present."
            )

    # create a shared epoch store to sync epoch to dataloader worker proc
    shared_epoch = SharedEpoch(epoch=epoch)
    if resampled:
        pipeline = [
            ResampledShards2(input_shards, deterministic=True, epoch=shared_epoch)
        ]
    else:
        pipeline = [wds.SimpleShardList(input_shards)]

    # create two preprocess functions that take in the passed in image_processor and tokenizer
    preprocess_image_fn = functools.partial(
        preprocess_image, image_processor=image_processor
    )
    preprocess_text_fn = functools.partial(preprocess_text, tokenizer=tokenizer)

    # at this point we have an iterator over all the shards
    if not resampled:
        pipeline.extend(
            [
                detshuffle2(
                    bufsize=_SHARD_SHUFFLE_SIZE,
                    initial=_SHARD_SHUFFLE_INITIAL,
                    seed=args.seed,
                    epoch=shared_epoch,
                ),
                wds.split_by_node,
                wds.split_by_worker,
            ]
        )
    pipeline.extend(
        [
            # at this point, we have an iterator over the shards assigned to each worker at each node
            # wds.tarfile_to_samples(handler=log_and_continue),
            tarfile_to_samples_nothrow,
            wds.shuffle(
                bufsize=_SAMPLE_SHUFFLE_SIZE,
                initial=_SAMPLE_SHUFFLE_INITIAL,
            ),
        ]
    )

    pipeline.extend(
        [
            wds.select(filter_no_caption_or_no_image),
            wds.decode("pilrgb", handler=log_and_continue),
            wds.to_tuple("jpg;png;jpeg", "txt", handler=log_and_continue),
            wds.batched(args.batch_size, partial=False),
            wds.map_tuple(
                preprocess_image_fn, preprocess_text_fn,  handler=log_and_continue
            ),
        ]
    )

    dataset = wds.DataPipeline(*pipeline)
    if not resampled:
        assert (
            num_shards >= args.workers * args.world_size
        ), "number of shards must be >= total workers"
    # roll over and repeat a few samples to get same number of full batches on each node
    round_fn = math.floor if floor else math.ceil
    global_batch_size = args.batch_size * args.world_size
    num_batches = round_fn(num_samples / global_batch_size)
    num_workers = max(1, args.workers)
    num_worker_batches = round_fn(num_batches / num_workers)  # per dataloader worker
    num_batches = num_worker_batches * num_workers
    num_samples = num_batches * global_batch_size
    # each worker is iterating over this
    dataset = dataset.with_epoch(num_worker_batches)

    dataloader = wds.WebLoader(
        dataset,
        batch_size=None,
        shuffle=False,
        num_workers=args.workers,
        persistent_workers=True,
    )

    # add meta-data to dataloader instance for convenience
    dataloader.num_batches = num_batches
    dataloader.num_samples = num_samples

    return DataInfo(dataloader=dataloader, shared_epoch=shared_epoch)


def get_dataset_fn(dataset_type):
    if dataset_type == "image_text":
        return get_wds_dataset
    elif dataset_type == "pile":
        return get_pile_dataset
    elif dataset_type == "c4":
        return get_interleaved_dataset
    else:
        raise ValueError(f"Unsupported dataset type: {dataset_type}")
    

def get_data(args, image_processor, tokenizer, epoch=0):

    return get_dataset_fn(args.dataset_type)(
        args, image_processor=image_processor, epoch=epoch, tokenizer=tokenizer
    )<|MERGE_RESOLUTION|>--- conflicted
+++ resolved
@@ -349,7 +349,7 @@
 
 MIN_KB = 10
 MAX_NUM_IMAGES = 10
-def preprocess_interleaved(sample, tokenizer, clip_processor, sim_threshold, max_length, filter_single_image):
+def preprocess_interleaved(sample, tokenizer, clip_processor, sim_threshold, max_length, filter_single_image, use_media_placement_augmentation):
     info = json.loads(sample[0])
     tar_file_obj = io.BytesIO(sample[1])
     image_tar = tarfile.open(fileobj=tar_file_obj)
@@ -367,16 +367,9 @@
         if sim[info["image_info"][image_path]["matched_text_index"]] < sim_threshold: continue
         image = Image.open(io.BytesIO(rawbytes)).convert("RGB")
 
-<<<<<<< HEAD
         images.append(image)    
-        sentence_ixs.append(info["image_info"][image_path]["matched_text_index"]  )
-
-=======
-        images.append(image)
-        matched_text_index = info["image_info"][image_path]["matched_text_index"]
-        image_idxs.append(matched_text_index)
-    
->>>>>>> 7233c6c4
+        sentence_ixs.append(info["image_info"][image_path]["matched_text_index"])
+
     if len(images) == 0:
         raise ValueError("No images in sample after thresholding")
 
@@ -401,27 +394,24 @@
     We already place images right before the texts that are most semantically relevant.
     However, we find that using some form of augmentation is very helpful.
     """
-    do_shift = random.random() < 0.5 if use_media_augmentation else False
+    do_shift = random.random() < 0.5 if use_media_placement_augmentation else False
     if do_shift:
         # minimum ix -> 0; everyone else -> previous
         current = list(sorted(sentence_ixs))
         if current[0] == 0: 
             # drop first sample
             current = current[1:]
+            sentence_ixs = sentence_ixs[1:]
             images = images[1:]
+            if len(images) == 0: raise ValueError("No images in sample after augmenting")
         shifted = [0] + current
         shiftmap = dict(zip(current, shifted))
         sentence_ixs = [shiftmap[ix] for ix in sentence_ixs]
-
-    if len(images) == 0:
-        raise ValueError("No images in sample after augmenting")
     
-    # filter out images that are exact duplicates
+    # images -> tensors
     images_tensors = preprocess_image(images, clip_processor)   
-    # _, unique = unique_ixs(images_tensors, dim=0)
     keep_ixs =  range(min(len(images_tensors), MAX_NUM_IMAGES))
     images_tensors = images_tensors[keep_ixs]
-    # images = [images[ix] for ix in keep_ixs] # useful for debugging, but otherwise not used
     sentence_ixs = [sentence_ixs[ix] for ix in keep_ixs]
     
     # pad to 5 images
@@ -432,6 +422,11 @@
     # add in <image> and <eoc> tokens
     # eoc after sentence = "sentence loss"
     for ix in sentence_ixs: sentences[ix] = f"<|endofchunk|><image>{sentences[ix]}"
+
+    # try to include most of the images
+    min_sentence_ix = min(sentence_ixs)
+    sentences = sentences[max(0, min_sentence_ix-1):]
+
     text = " ".join(sentences)
     text = text.replace("<|endofchunk|>", "", 1) # but remove first eoc
     # whitespace cleanup
@@ -448,17 +443,9 @@
         tokenizer.additional_special_tokens_ids[tokenizer.additional_special_tokens.index("<image>")]
     )
     if num_images == 0:
-<<<<<<< HEAD
         raise ValueError("No images in sample after truncation")
-    elif num_images == 1 and random.random() <= 0.5:
+    elif filter_single_image and num_images == 1 and random.random() <= 0.5:
         raise ValueError("Only one image in sample after truncation")
-    print(num_images.item())
-=======
-        raise ValueError("No images in sample")
-    elif filter_single_image and num_images == 1 and random.random() <= 0.5:
-        raise ValueError("Only one image in sample")
-
->>>>>>> 7233c6c4
     return images_tensors, (text_tensor["input_ids"], text_tensor["attention_mask"]), sample[2]
     
 
@@ -487,8 +474,11 @@
         pipeline = [wds.SimpleShardList(input_shards)]
 
     preprocess_fn = functools.partial(
-        preprocess_interleaved, clip_processor=image_processor, tokenizer=tokenizer, sim_threshold=args.c4_textsim_threshold, max_length=args.max_sequence_len,
+        preprocess_interleaved, clip_processor=image_processor, tokenizer=tokenizer, 
+        sim_threshold=args.c4_textsim_threshold, 
+        max_length=args.max_sequence_len,
         filter_single_image=args.filter_c4_single_image,
+        use_media_placement_augmentation=args.use_media_placement_augmentation,
     )
 
     # at this point we have an iterator over all the shards
