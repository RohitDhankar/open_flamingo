import ast
import functools
import io
import json
import logging
import math
import os
import random
import sys
import tarfile
from dataclasses import dataclass
from multiprocessing import Value

import braceexpand
import torch
import torchvision
import webdataset as wds
from PIL import Image
from torch.utils.data import DataLoader, IterableDataset, get_worker_info
from torch.utils.data.distributed import DistributedSampler
import base64
from webdataset.filters import _shuffle
from webdataset.tariterators import (
    base_plus_ext,
    tar_file_expander,
    url_opener,
    valid_sample,
)


from PIL import Image
import io


Image.MAX_IMAGE_PIXELS = 1000000000
MAX_NUM_TOKENS = 256
MAX_NUM_IMAGES = 5
TINY_IMAGE_SIZE_THRESHOLD = 1
N_CHANNELS = 3
INTERLEAVED_IMAGE_SIZE = 224

try:
    import horovod.torch as hvd
except ImportError:
    hvd = None


class SharedEpoch:
    def __init__(self, epoch: int = 0):
        self.shared_epoch = Value("i", epoch)

    def set_value(self, epoch):
        self.shared_epoch.value = epoch

    def get_value(self):
        return self.shared_epoch.value


@dataclass
class DataInfo:
    dataloader: DataLoader
    sampler: DistributedSampler = None
    shared_epoch: SharedEpoch = None

    def set_epoch(self, epoch):
        if self.shared_epoch is not None:
            self.shared_epoch.set_value(epoch)
        if self.sampler is not None and isinstance(self.sampler, DistributedSampler):
            self.sampler.set_epoch(epoch)


def get_dataset_size(shards):
    shards_list = list(braceexpand.braceexpand(shards))
    shards_list = shards
    dir_path = os.path.dirname(shards[0])
    sizes_filename = os.path.join(dir_path, "sizes.json")
    len_filename = os.path.join(dir_path, "__len__")
    if os.path.exists(sizes_filename):
        sizes = json.load(open(sizes_filename, "r"))
        total_size = sum(
            [
                int(sizes[os.path.basename(shard)])
                if os.path.basename(shard) in sizes
                else 0
                for shard in shards_list
            ]
        )
    elif os.path.exists(len_filename):
        # FIXME this used to be eval(open(...)) but that seemed rather unsafe
        total_size = ast.literal_eval(open(len_filename, "r").read())
    else:
        total_size = None  # num samples undefined
        # some common dataset sizes (at time of authors last download)
        # CC3M (train): 2905954
        # CC12M: 10968539
        # LAION-400M: 407332084
        # LAION-2B (english): 2170337258
    num_shards = len(shards_list)
    return total_size, num_shards


def count_samples(dataloader):
    os.environ["WDS_EPOCH"] = "0"
    n_elements, n_batches = 0, 0
    for images, texts in dataloader:
        n_batches += 1
        n_elements += len(images)
        assert len(images) == len(texts)
    return n_elements, n_batches


def filter_no_caption_or_no_image(sample):
    return ("txt" in sample) and (
        "png" in sample or "jpg" in sample or "jpeg" in sample
    )


def log_and_continue(exn):
    """Call in an exception handler to ignore any exception, issue a warning, and continue."""
    if "No images in sample" in str(exn):
        return True
    logging.warning(f"Handling webdataset error ({repr(exn)}). Ignoring.")
    return True


def group_by_keys_nothrow(
    data, keys=base_plus_ext, lcase=True, suffixes=None, handler=None
):
    """Return function over iterator that groups key, value pairs into samples.

    :param keys: function that splits the key into key and extension (base_plus_ext)
    :param lcase: convert suffixes to lower case (Default value = True)
    """
    current_sample = None
    for filesample in data:
        assert isinstance(filesample, dict)
        fname, value = filesample["fname"], filesample["data"]
        prefix, suffix = keys(fname)
        if prefix is None:
            continue
        if lcase:
            suffix = suffix.lower()
        # FIXME webdataset version throws if suffix in current_sample, but we have a potential for
        #  this happening in the current LAION400m dataset if a tar ends with same prefix as the next
        #  begins, rare, but can happen since prefix aren't unique across tar files in that dataset
        if (
            current_sample is None
            or prefix != current_sample["__key__"]
            or suffix in current_sample
        ):
            if valid_sample(current_sample):
                yield current_sample
            current_sample = dict(__key__=prefix, __url__=filesample["__url__"])
        if suffixes is None or suffix in suffixes:
            current_sample[suffix] = value
    if valid_sample(current_sample):
        yield current_sample


def tarfile_to_samples_nothrow(src, handler=log_and_continue):
    # NOTE this is a re-impl of the webdataset impl with group_by_keys that doesn't throw
    streams = url_opener(src, handler=handler)
    files = tar_file_expander(streams, handler=handler)
    samples = group_by_keys_nothrow(files, handler=handler)
    return samples


def pytorch_worker_seed(increment=0):
    """get dataloader worker seed from pytorch"""
    worker_info = get_worker_info()
    if worker_info is not None:
        # favour using the seed already created for pytorch dataloader workers if it exists
        seed = worker_info.seed
        if increment:
            # space out seed increments so they can't overlap across workers in different iterations
            seed += increment * max(1, worker_info.num_workers)
        return seed
    # fallback to wds rank based seed
    return wds.utils.pytorch_worker_seed()


_SHARD_SHUFFLE_SIZE = 2000
_SHARD_SHUFFLE_INITIAL = 500
_SAMPLE_SHUFFLE_SIZE = 5000
_SAMPLE_SHUFFLE_INITIAL = 1000


class detshuffle2(wds.PipelineStage):
    def __init__(
        self,
        bufsize=1000,
        initial=100,
        seed=0,
        epoch=-1,
    ):
        self.bufsize = bufsize
        self.initial = initial
        self.seed = seed
        self.epoch = epoch

    def run(self, src):
        if isinstance(self.epoch, SharedEpoch):
            epoch = self.epoch.get_value()
        else:
            # NOTE: this is epoch tracking is problematic in a multiprocess (dataloader workers or train)
            # situation as different workers may wrap at different times (or not at all).
            self.epoch += 1
            epoch = self.epoch
        rng = random.Random()
        if self.seed < 0:
            # If seed is negative, we use the worker's seed, this will be different across all nodes/workers
            seed = pytorch_worker_seed(epoch)
        else:
            # This seed to be deterministic AND the same across all nodes/workers in each epoch
            seed = self.seed + epoch
        rng.seed(seed)
        return _shuffle(src, self.bufsize, self.initial, rng)


class ResampledShards2(IterableDataset):
    """An iterable dataset yielding a list of urls."""

    def __init__(
        self,
        urls,
        nshards=sys.maxsize,
        worker_seed=None,
        deterministic=False,
        epoch=-1,
    ):
        """Sample shards from the shard list with replacement.
        :param urls: a list of URLs as a Python list or brace notation string
        """
        super().__init__()
        urls = wds.shardlists.expand_urls(urls)
        self.urls = urls
        assert isinstance(self.urls[0], str)
        self.nshards = nshards
        self.rng = random.Random()
        self.worker_seed = worker_seed
        self.deterministic = deterministic
        self.epoch = epoch

    def __iter__(self):
        """Return an iterator over the shards."""
        if isinstance(self.epoch, SharedEpoch):
            epoch = self.epoch.get_value()
        else:
            # NOTE: this is epoch tracking is problematic in a multiprocess (dataloader workers or train)
            # situation as different workers may wrap at different times (or not at all).
            self.epoch += 1
            epoch = self.epoch

        if self.deterministic:
            # reset seed w/ epoch if deterministic
            if self.worker_seed is None:
                # pytorch worker seed should be deterministic due to being init by arg.seed + rank + worker id
                seed = pytorch_worker_seed(epoch)
            else:
                seed = self.worker_seed() + epoch
            self.rng.seed(seed)
        for _ in range(self.nshards):
            yield dict(url=self.rng.choice(self.urls))


def preprocess_image(sample, image_processor):
    image = image_processor(images=sample, return_tensors="pt")["pixel_values"]
    # apply random horizontal flip and color jitter
    image = torchvision.transforms.RandomHorizontalFlip(p=0.5)(image)
    image = torchvision.transforms.ColorJitter(brightness=0.5, hue=0.3)(image)
    return image


def preprocess_text(sample, tokenizer):
    tokenizer.padding_side = "right"
    sample = [
        (f"<image>{s.strip()}<|endofchunk|>{tokenizer.eos_token}") for s in sample
    ]
    text = tokenizer(
        sample,
        max_length=32,
        padding="longest",
        truncation="only_first",
        return_tensors="pt",
    )
    return text["input_ids"], text["attention_mask"]


MIN_KB = 10
MAX_NUM_IMAGES = 5


def preprocess_interleaved(sample, tokenizer, clip_processor, sim_threshold):
    info = json.loads(sample[0])
    tar_file_obj = io.BytesIO(sample[1])
    image_tar = tarfile.open(fileobj=tar_file_obj)
    sentences = info["text_list"]

<<<<<<< HEAD
    images, image_idxs = [], []
    for image_path, sim in zip(info["image_info"], info["similarity_matrix"]):
        # pick one image per sentence
        if info["image_info"][image_path]["matched_text_index"] in image_idxs:
            continue
        rawbytes = image_tar.extractfile(
            os.path.join(image_tar.getnames()[0], image_path)
        ).read()
=======
    indices_replaced = torch.zeros(len(sentences), dtype=torch.bool)
    # replace 100% of sentences this is bad code atm and should be changed
    indices_replaced[torch.rand(len(sentences)) <= 1.0] = True

    if indices_replaced.sum() == 0:
        raise ValueError("No sentences to mask")
>>>>>>> 2ef0a4fe

        # filter to images >= 10KB
        if len(rawbytes) // 1000 <= MIN_KB:
            continue
        if sim[info["image_info"][image_path]["matched_text_index"]] < sim_threshold:
            continue
        image = Image.open(io.BytesIO(rawbytes)).convert("RGB")

        images.append(image)
        image_idxs.append(info["image_info"][image_path]["matched_text_index"])

    if len(images) == 0:
        raise ValueError("No images in sample")

    # filter out images that are exact duplicates
    images_tensors = preprocess_image(images, clip_processor)
    # _, unique = unique_ixs(images_tensors, dim=0)
    keep_ixs = range(
        min(len(images_tensors), MAX_NUM_IMAGES)
    )  # unique[:MAX_NUM_IMAGES]
    images_tensors = images_tensors[keep_ixs]
    # images = [images[ix] for ix in keep_ixs] # useful for debugging, but otherwise not used
    image_idxs = [image_idxs[ix] for ix in keep_ixs]

    # pad to 5 images
    if len(images_tensors) < MAX_NUM_IMAGES:
        zero_padding = torch.zeros(
            (MAX_NUM_IMAGES - len(images_tensors), 3, 224, 224), dtype=torch.float
        )
        images_tensors = torch.cat((images_tensors, zero_padding), dim=0)

    # add in <image> and <eoc> tokens
    # eoc after sentence = "sentence loss"
    for ix in image_idxs:
        sentences[ix] = f"<|endofchunk|><image>{sentences[ix]}"

    text = " ".join(sentences)
    text = text.replace("<|endofchunk|>", "", 1)  # but remove first eoc
    # whitespace cleanup
    text = (
        text.replace(" <|endofchunk|>", "<|endofchunk|>")
        .replace("<image> ", "<image>")
        .replace(" <image>", "<image>")
    )
    text = f"{text}<|endofchunk|>{tokenizer.eos_token}"
    tokenizer.padding_side = "right"
    text_tensor = tokenizer(
        text, max_length=256, truncation=True, padding="max_length", return_tensors="pt"
    )

    # reject sequences with too few images (after truncation)
    num_images = torch.count_nonzero(
        text_tensor["input_ids"]
        == tokenizer.additional_special_tokens_ids[
            tokenizer.additional_special_tokens.index("<image>")
        ]
    )

    if num_images == 0:
        raise ValueError("No images in sample")
    # elif num_images == 1 and random.random() <= 0.5:
    #     raise ValueError("Only one image in sample")

    return (
        images_tensors,
        (text_tensor["input_ids"], text_tensor["attention_mask"]),
        sample[2],
    )


def get_interleaved_dataset(args, image_processor, tokenizer, epoch=0, floor=False):
    input_shards = args.shards
    assert input_shards is not None
    resampled = getattr(args, "dataset_resampled", False)

    num_samples, num_shards = get_dataset_size(input_shards)
    num_samples = None
    if not num_samples:
        num_samples = args.train_num_samples
        if not num_samples:
            raise RuntimeError(
                "Currently, number of dataset samples must be specified for training dataset. "
                "Please specify via `--train-num-samples` if no dataset length info present."
            )

    # create a shared epoch store to sync epoch to dataloader worker proc
    shared_epoch = SharedEpoch(epoch=epoch)
    if resampled:
        pipeline = [
            ResampledShards2(input_shards, deterministic=True, epoch=shared_epoch)
        ]
    else:
        pipeline = [wds.SimpleShardList(input_shards)]

    preprocess_fn = functools.partial(
        preprocess_interleaved,
        clip_processor=image_processor,
        tokenizer=tokenizer,
        sim_threshold=args.c4_textsim_threshold,
    )

    # at this point we have an iterator over all the shards
    if not resampled:
        pipeline.extend(
            [
                detshuffle2(
                    bufsize=_SHARD_SHUFFLE_SIZE,
                    initial=_SHARD_SHUFFLE_INITIAL,
                    seed=args.seed,
                    epoch=shared_epoch,
                ),
                wds.split_by_node,
                wds.split_by_worker,
            ]
        )
    pipeline.extend(
        [
            # at this point, we have an iterator over the shards assigned to each worker at each node
            # wds.tarfile_to_samples(handler=log_and_continue),
            tarfile_to_samples_nothrow,
            wds.shuffle(
                bufsize=_SAMPLE_SHUFFLE_SIZE,
                initial=_SAMPLE_SHUFFLE_INITIAL,
            ),
        ]
    )

    pipeline.extend(
        [
            wds.to_tuple("json", "tar", "__key__", handler=log_and_continue),
            wds.map(preprocess_fn, handler=log_and_continue),
            wds.batched(args.batch_size, partial=False),
            # wds.map_tuple(preprocess_image_fn, preprocess_text_fn, handler=log_and_continue),
        ]
    )

    dataset = wds.DataPipeline(*pipeline)
    if not resampled:
        assert (
            num_shards >= args.workers * args.world_size
        ), "number of shards must be >= total workers"
    # roll over and repeat a few samples to get same number of full batches on each node
    round_fn = math.floor if floor else math.ceil
    global_batch_size = args.batch_size * args.world_size
    num_batches = round_fn(num_samples / global_batch_size)
    num_workers = max(1, args.workers)
    num_worker_batches = round_fn(num_batches / num_workers)  # per dataloader worker
    num_batches = num_worker_batches * num_workers
    num_samples = num_batches * global_batch_size
    # each worker is iterating over this
    dataset = dataset.with_epoch(num_worker_batches)

    dataloader = wds.WebLoader(
        dataset,
        batch_size=None,
        shuffle=False,
        num_workers=args.workers,
        persistent_workers=True,
    )

    # add meta-data to dataloader instance for convenience
    dataloader.num_batches = num_batches
    dataloader.num_samples = num_samples

    return DataInfo(dataloader=dataloader, shared_epoch=shared_epoch)


def get_wds_dataset(args, image_processor, tokenizer, epoch=0, floor=False):
    input_shards = args.shards
    assert input_shards is not None
    resampled = getattr(args, "dataset_resampled", False)

    num_samples, num_shards = get_dataset_size(input_shards)
    num_samples = None
    if not num_samples:
        num_samples = args.train_num_samples
        if not num_samples:
            raise RuntimeError(
                "Currently, number of dataset samples must be specified for training dataset. "
                "Please specify via `--train-num-samples` if no dataset length info present."
            )

    # create a shared epoch store to sync epoch to dataloader worker proc
    shared_epoch = SharedEpoch(epoch=epoch)
    if resampled:
        pipeline = [
            ResampledShards2(input_shards, deterministic=True, epoch=shared_epoch)
        ]
    else:
        pipeline = [wds.SimpleShardList(input_shards)]

    # create two preprocess functions that take in the passed in image_processor and tokenizer
    preprocess_image_fn = functools.partial(
        preprocess_image, image_processor=image_processor
    )
    preprocess_text_fn = functools.partial(preprocess_text, tokenizer=tokenizer)

    # at this point we have an iterator over all the shards
    if not resampled:
        pipeline.extend(
            [
                detshuffle2(
                    bufsize=_SHARD_SHUFFLE_SIZE,
                    initial=_SHARD_SHUFFLE_INITIAL,
                    seed=args.seed,
                    epoch=shared_epoch,
                ),
                wds.split_by_node,
                wds.split_by_worker,
            ]
        )
    pipeline.extend(
        [
            # at this point, we have an iterator over the shards assigned to each worker at each node
            # wds.tarfile_to_samples(handler=log_and_continue),
            tarfile_to_samples_nothrow,
            wds.shuffle(
                bufsize=_SAMPLE_SHUFFLE_SIZE,
                initial=_SAMPLE_SHUFFLE_INITIAL,
            ),
        ]
    )

    pipeline.extend(
        [
            wds.select(filter_no_caption_or_no_image),
            wds.decode("pilrgb", handler=log_and_continue),
            wds.to_tuple("jpg;png;jpeg", "txt", handler=log_and_continue),
            wds.batched(args.batch_size, partial=False),
            wds.map_tuple(
                preprocess_image_fn, preprocess_text_fn, handler=log_and_continue
            ),
        ]
    )

    dataset = wds.DataPipeline(*pipeline)
    if not resampled:
        assert (
            num_shards >= args.workers * args.world_size
        ), "number of shards must be >= total workers"
    # roll over and repeat a few samples to get same number of full batches on each node
    round_fn = math.floor if floor else math.ceil
    global_batch_size = args.batch_size * args.world_size
    num_batches = round_fn(num_samples / global_batch_size)
    num_workers = max(1, args.workers)
    num_worker_batches = round_fn(num_batches / num_workers)  # per dataloader worker
    num_batches = num_worker_batches * num_workers
    num_samples = num_batches * global_batch_size
    # each worker is iterating over this
    dataset = dataset.with_epoch(num_worker_batches)

    dataloader = wds.WebLoader(
        dataset,
        batch_size=None,
        shuffle=False,
        num_workers=args.workers,
        persistent_workers=True,
    )

    # add meta-data to dataloader instance for convenience
    dataloader.num_batches = num_batches
    dataloader.num_samples = num_samples

    return DataInfo(dataloader=dataloader, shared_epoch=shared_epoch)


def get_dataset_fn(dataset_type):
    if dataset_type == "image_text":
        return get_wds_dataset
    elif dataset_type == "c4":
        return get_interleaved_dataset
    else:
        raise ValueError(f"Unsupported dataset type: {dataset_type}")


def get_data(args, image_processor, tokenizer, epoch=0):
    return get_dataset_fn(args.dataset_type)(
        args, image_processor=image_processor, epoch=epoch, tokenizer=tokenizer
    )<|MERGE_RESOLUTION|>--- conflicted
+++ resolved
@@ -296,7 +296,6 @@
     image_tar = tarfile.open(fileobj=tar_file_obj)
     sentences = info["text_list"]
 
-<<<<<<< HEAD
     images, image_idxs = [], []
     for image_path, sim in zip(info["image_info"], info["similarity_matrix"]):
         # pick one image per sentence
@@ -305,14 +304,6 @@
         rawbytes = image_tar.extractfile(
             os.path.join(image_tar.getnames()[0], image_path)
         ).read()
-=======
-    indices_replaced = torch.zeros(len(sentences), dtype=torch.bool)
-    # replace 100% of sentences this is bad code atm and should be changed
-    indices_replaced[torch.rand(len(sentences)) <= 1.0] = True
-
-    if indices_replaced.sum() == 0:
-        raise ValueError("No sentences to mask")
->>>>>>> 2ef0a4fe
 
         # filter to images >= 10KB
         if len(rawbytes) // 1000 <= MIN_KB:
