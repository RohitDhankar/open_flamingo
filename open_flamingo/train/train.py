--- conflicted
+++ resolved
@@ -91,13 +91,8 @@
         help="Don't set device index from local rank (when CUDA_VISIBLE_DEVICES restricted to one per proc).",
     )
     # wandb args
-<<<<<<< HEAD
-    parser.add_argument("--report_to_wandb",
-                        default=False, action="store_true")
-=======
     parser.add_argument("--report_to_wandb", default=False, action="store_true")
     parser.add_argument("--save_checkpoints_to_wandb", default=False, action="store_true")
->>>>>>> 0f2ad666
     parser.add_argument(
         "--wandb_project",
         default="open-flamingo",
@@ -253,16 +248,10 @@
                 "optimizer_state_dict": optimizer.state_dict(),
                 "lr_scheduler_state_dict": lr_scheduler.state_dict(),
             }
-<<<<<<< HEAD
+
             print(f"Saving checkpoint to {args.run_name}/checkpoint_{epoch}.pt")
-            torch.save(checkpoint_dict,
-                       f"{args.run_name}/checkpoint_{epoch}.pt")
-            if args.report_to_wandb:
-=======
-
             torch.save(checkpoint_dict, f"{args.run_name}/checkpoint_{epoch}.pt")
             if args.report_to_wandb and args.save_checkpoints_to_wandb:
->>>>>>> 0f2ad666
                 wandb.save(f"{args.run_name}/checkpoint_{epoch}.pt")
 
             if args.delete_previous_checkpoint:
@@ -272,14 +261,9 @@
     if args.rank == 0:
         if not os.path.exists(args.run_name):
             os.makedirs(args.run_name)
-<<<<<<< HEAD
-        torch.save(get_checkpoint(ddp_model),
-                   f"{args.run_name}/final_weights.pt")
-        if args.report_to_wandb:
-=======
+
         torch.save(get_checkpoint(ddp_model), f"{args.run_name}/final_weights.pt")
         if args.report_to_wandb and args.save_checkpoints_to_wandb:
->>>>>>> 0f2ad666
             wandb.save(f"{args.run_name}/final_weights.pt")
 
 
