import argparse
import json
from math import ceil
import os
import random
import uuid
from collections import defaultdict
from typing import Callable

import more_itertools
import numpy as np
import torch
from coco_metric import compute_cider, postprocess_captioning_generation
from eval_datasets import COCOFlickrDataset, VQADataset, ImageNetDataset
from tqdm import tqdm

from open_flamingo.eval.ok_vqa_utils import postprocess_ok_vqa_generation
from vqa_metric import compute_vqa_accuracy, postprocess_vqa_generation
from open_flamingo.eval.classification import (
    compute_per_sample_probs,
    compute_per_sample_loss,
)
from open_flamingo.eval.imagenet_utils import (
    openai_imagenet_classnames,
    IMAGENET_1K_CLASS_ID_TO_LABEL,
)

from open_flamingo.src.factory import create_model_and_transforms
from open_flamingo.src.flamingo import Flamingo

parser = argparse.ArgumentParser()
<<<<<<< HEAD
parser.add_argument("--lm_path", type=str, default="facebook/opt-125m")
parser.add_argument("--lm_tokenizer_path", type=str,
                    default="facebook/opt-30b")
parser.add_argument("--clip_path", type=str,
                    default="openai/clip-vit-large-patch14")
=======
parser.add_argument("--lm_path", type=str, default="facebook/opt-1.3b")
parser.add_argument("--lm_tokenizer_path", type=str, default="facebook/opt-30b")
parser.add_argument("--clip_path", type=str, default="openai/clip-vit-large-patch14")
>>>>>>> 77940d96
parser.add_argument("--checkpoint_path", type=str, required=True)

parser.add_argument(
    "--results_file", type=str, default=None, help="JSON file to save results"
)

# Trial arguments
parser.add_argument("--shots", nargs="+", default=[0, 8, 32], type=int)
parser.add_argument(
    "--num_trials",
    type=int,
    default=2,
    help="Number of trials to run for each shot using different demonstrations",
)
parser.add_argument(
    "--trial_seeds",
    nargs="+",
    default=[0, 1, 2],
    help="Seeds to use for each trial for picking demonstrations and eval sets",
)
parser.add_argument(
    "--num_samples", type=int, default=5000, help="Number of samples to evaluate on"
)

parser.add_argument("--batch_size", type=int, default=8)
parser.add_argument("--device", type=int, default=0)

# Per-dataset evaluation flags
parser.add_argument(
    "--eval_coco",
    action="store_true",
    default=False,
    help="Whether to evaluate on COCO.",
)
parser.add_argument(
    "--eval_vqav2",
    action="store_true",
    default=False,
    help="Whether to evaluate on VQAV2.",
)
parser.add_argument(
    "--eval_ok_vqa",
    action="store_true",
    default=False,
    help="Whether to evaluate on OK-VQA.",
)
parser.add_argument(
    "--eval_imagenet",
    action="store_true",
    default=False,
    help="Whether to evaluate on ImageNet.",
)

parser.add_argument(
    "--eval_flickr30",
    action="store_true",
    default=False,
    help="Whether to evaluate on Flickr30.",
)

# Dataset arguments

## Flickr30 Dataset
parser.add_argument(
    "--flickr_image_dir_path",
    type=str,
    help="Path to the flickr30/flickr30k_images directory.",
    default=None
)
parser.add_argument(
    "--flickr_annotations_json_path",
    type=str,
    help="Path to the dataset_flickr30k_coco_style.json file.",
    default=None,
)

## COCO Dataset
parser.add_argument(
    "--coco_image_dir_path",
    type=str,
<<<<<<< HEAD
    default="/fsx/home-anasawadalla/data/coco/train2017",
=======
    help="Path to the flickr30/flickr30k_images directory.",
    default=None,
>>>>>>> 77940d96
)
parser.add_argument(
    "--coco_annotations_json_path",
    type=str,
    default="/fsx/home-anasawadalla/data/coco/annotations/captions_train2017.json",
)

## VQAV2 Dataset
parser.add_argument(
    "--vqav2_image_dir_path",
    type=str,
    default="/fsx/home-anasawadalla/data/vqav2/train2014",
)
parser.add_argument(
    "--vqav2_questions_json_path",
    type=str,
    default="/fsx/home-anasawadalla/data/vqav2/v2_OpenEnded_mscoco_train2014_questions.json",
)
parser.add_argument(
    "--vqav2_annotations_json_path",
    type=str,
    default="/fsx/home-anasawadalla/data/vqav2/v2_mscoco_train2014_annotations.json",
)

## OK-VQA Dataset
parser.add_argument(
    "--ok_vqa_image_dir_path",
    type=str,
    help="Path to the vqav2/train2014 directory.",
    default=None,
)
parser.add_argument(
    "--ok_vqa_questions_json_path",
    type=str,
    help="Path to the v2_OpenEnded_mscoco_train2014_questions.json file.",
    default=None,
)
parser.add_argument(
    "--ok_vqa_annotations_json_path",
    type=str,
    help="Path to the v2_mscoco_train2014_annotations.json file.",
    default=None,
)

## Imagenet dataset
parser.add_argument("--imagenet_root", type=str, default="/tmp")


def main():
    args = parser.parse_args()

    # load model
    flamingo, image_processor, tokenizer = create_model_and_transforms(
        args.clip_path,
        args.clip_path,
        args.lm_path,
        args.lm_tokenizer_path,
    )

    checkpoint = torch.load(args.checkpoint_path, map_location="cpu")[
        "model_state_dict"
    ]
    # remove the "module." prefix from the keys
    checkpoint = {k.replace("module.", ""): v for k, v in checkpoint.items()}

    flamingo.load_state_dict(checkpoint, strict=False)
    flamingo.to(args.device if args.device >= 0 else "cpu")

    results = defaultdict(list)

    if args.eval_flickr30:
        print("Evaluating on Flickr30...")
        for shot in args.shots:
            scores = []
            for seed, trial in zip(args.trial_seeds, range(args.num_trials)):
                cider_score = evaluate_coco_flickr(
                    model=flamingo,
                    tokenizer=tokenizer,
                    image_processor=image_processor,
                    batch_size=args.batch_size,
                    image_dir_path=args.flickr_image_dir_path,
                    annotations_json_path=args.flickr_annotations_json_path,
                    num_samples=args.num_samples,
                    num_shots=shot,
                    device=args.device,
                    seed=seed,
                    is_flickr=True,
                )
                print(f"Shots {shot} Trial {trial} CIDEr score: {cider_score}")
                scores.append(cider_score)
            print(f"Shots {shot} Mean CIDEr score: {np.mean(scores)}")
            results["flickr30"].append(
                {"shots": shot, "trials": scores, "mean": np.mean(scores)}
            )
    results = defaultdict(list)

    if args.eval_coco:
        print("Evaluating on COCO...")
        for shot in args.shots:
            scores = []
            for seed, trial in zip(args.trial_seeds, range(args.num_trials)):
                cider_score = evaluate_coco_flickr(
                    model=flamingo,
                    tokenizer=tokenizer,
                    image_processor=image_processor,
                    batch_size=args.batch_size,
                    image_dir_path=args.coco_image_dir_path,
                    annotations_json_path=args.coco_annotations_json_path,
                    num_samples=args.num_samples,
                    num_shots=shot,
                    device=args.device,
                    seed=seed,
                )
                print(f"Shots {shot} Trial {trial} CIDEr score: {cider_score}")
                scores.append(cider_score)
            print(f"Shots {shot} Mean CIDEr score: {np.mean(scores)}")
            results["coco"].append(
                {"shots": shot, "trials": scores, "mean": np.mean(scores)}
            )

    if args.eval_ok_vqa:
        print("Evaluating on OK-VQA...")
        for shot in args.shots:
            scores = []
            for seed, trial in zip(args.trial_seeds, range(args.num_trials)):
                ok_vqa_score = evaluate_vqa(
                    model=flamingo,
                    tokenizer=tokenizer,
                    image_processor=image_processor,
                    batch_size=args.batch_size,
                    num_samples=args.num_samples,
                    num_shots=shot,
                    device=args.device,
                    seed=seed,
                    image_dir_path=args.ok_vqa_image_dir_path,
                    questions_json_path=args.ok_vqa_questions_json_path,
                    annotations_json_path=args.ok_vqa_annotations_json_path,
                    vqa_dataset="ok_vqa",
                )
                print(f"Shots {shot} Trial {trial} OK-VQA score: {ok_vqa_score}")
                scores.append(ok_vqa_score)
            print(f"Shots {shot} Mean OK-VQA score: {np.mean(scores)}")
            results["ok_vqa"].append(
                {"shots": shot, "trials": scores, "mean": np.mean(scores)}
            )

    if args.eval_vqav2:
        print("Evaluating on VQAv2...")
        for shot in args.shots:
            scores = []
            for seed, trial in zip(args.trial_seeds, range(args.num_trials)):
                vqa_score = evaluate_vqa(
                    model=flamingo,
                    tokenizer=tokenizer,
                    image_processor=image_processor,
                    batch_size=args.batch_size,
                    num_samples=args.num_samples,
                    num_shots=shot,
                    device=args.device,
                    seed=seed,
                    image_dir_path=args.vqav2_image_dir_path,
                    questions_json_path=args.vqav2_questions_json_path,
                    annotations_json_path=args.vqav2_annotations_json_path,
                    vqa_dataset="vqa",
                )
                print(f"Shots {shot} Trial {trial} VQA score: {vqa_score}")
                scores.append(vqa_score)
            print(f"Shots {shot} Mean VQA score: {np.mean(scores)}")
            results["vqav2"].append(
                {"shots": shot, "trials": scores, "mean": np.mean(scores)}
            )

    if args.eval_imagenet:
        print("Evaluating on ImageNet...")
        for shot in args.shots:
            scores = []
            for seed, trial in zip(args.trial_seeds, range(args.num_trials)):
                imagenet_score = evaluate_imagenet(
                    model=flamingo,
                    tokenizer=tokenizer,
                    image_processor=image_processor,
                    batch_size=args.batch_size,
                    num_samples=args.num_samples,
                    num_shots=shot,
                    device=args.device,
                    seed=seed,
                    imagenet_root=args.imagenet_root,
                )
                print(
                    f"Shots {shot} Trial {trial} " f"ImageNet score: {imagenet_score}"
                )
                scores.append(imagenet_score)
            print(f"Shots {shot} Mean ImageNet score: {np.mean(scores)}")
            results["imagenet"].append(
                {"shots": shot, "trials": scores, "mean": np.mean(scores)}
            )

    if args.results_file is not None:
        with open(args.results_file, "w") as f:
            json.dump(results, f)


def get_random_indices(num_samples, query_set_size, full_dataset, seed):
    if num_samples + query_set_size > len(full_dataset):
        raise ValueError(
            f"num_samples + num_shots must be less than {len(full_dataset)}"
        )

    # get a random subset of the dataset
    np.random.seed(seed)
    random_indices = np.random.choice(
        len(full_dataset), num_samples + query_set_size, replace=False
    )
    return random_indices


<<<<<<< HEAD
def prepare_eval_samples_and_dataset(full_dataset, random_indices,
                                     query_set_size):
    # get in context samples
    in_context_samples = [full_dataset[i]
                          for i in random_indices[:query_set_size]]
    eval_dataset = torch.utils.data.Subset(
        full_dataset, random_indices[query_set_size:])
=======
def prepare_eval_samples_and_dataset(full_dataset, random_indices, effective_num_shots):
    # get in context samples
    in_context_samples = [full_dataset[i] for i in random_indices[:effective_num_shots]]
    eval_dataset = torch.utils.data.Subset(
        full_dataset, random_indices[effective_num_shots:]
    )
>>>>>>> 77940d96
    return in_context_samples, eval_dataset


def get_context_images(image_processor, in_context_samples, num_shots):
    if num_shots > 0:
        context_images = image_processor(
            images=[s["image"] for s in in_context_samples],
            return_tensors="pt",
        )["pixel_values"]
        context_images = context_images.unsqueeze(1).unsqueeze(0)
    else:
        context_images = None
    return context_images


def get_context_text(
    get_prompt: Callable[[dict], str],
    in_context_samples,
    effective_num_shots,
    num_shots,
) -> str:
    context_text = (
        "".join([get_prompt(s) for s in in_context_samples])
        if effective_num_shots > 0
        else ""
    )

    if num_shots == 0:
        context_text = context_text.replace("<image>", "")
    return context_text


def prepare_batch_images(batch, image_processor, context_images, num_shots):
    batch_images = None
    for b, sample_imgs in zip(batch, context_images):
        b_image = image_processor(images=[b["image"]], return_tensors="pt")[
            "pixel_values"
        ]
        b_image = b_image.unsqueeze(1).unsqueeze(0)
        b_image = (
<<<<<<< HEAD
            torch.cat([sample_imgs, b_image], dim=1)
            if num_shots > 0
            else b_image
=======
            torch.cat([context_images, b_image], dim=1) if num_shots > 0 else b_image
>>>>>>> 77940d96
        )

        if batch_images is None:
            batch_images = b_image
        else:
            batch_images = torch.cat([batch_images, b_image], dim=0)
    return batch_images

<<<<<<< HEAD
def sample_batch_demos_from_query_set(query_set, num_samples, batch_size):
    return [ random.sample(query_set, num_samples) for _ in range(batch_size) ]
    
def get_outputs(model, batch_images, device, attention_mask,
                max_generation_length, num_beams, length_penalty, input_ids):
=======

def get_outputs(
    model,
    batch_images,
    device,
    attention_mask,
    max_generation_length,
    num_beams,
    length_penalty,
    input_ids,
):
>>>>>>> 77940d96
    with torch.inference_mode():
        outputs = model.generate(
            batch_images.to(device if device >= 0 else "cpu"),
            input_ids.to(device if device >= 0 else "cpu"),
            attention_mask=attention_mask.to(device if device >= 0 else "cpu"),
            max_new_tokens=max_generation_length,
            num_beams=num_beams,
            length_penalty=length_penalty,
        )

    outputs = outputs[:, len(input_ids[0]) :]
    return outputs


def evaluate_coco_flickr(
<<<<<<< HEAD
        model,
        tokenizer,
        image_processor,
        batch_size,
        image_dir_path,
        annotations_json_path,
        seed=42,
        max_generation_length=20,
        num_beams=3,
        length_penalty=-2.0,
        num_samples=5000,
        query_set_size=2048,
        num_shots=8,
        device=-1,
        is_flickr=False,
=======
    model,
    tokenizer,
    image_processor,
    batch_size,
    image_dir_path,
    annotations_json_path,
    seed=42,
    max_generation_length=10,
    num_beams=3,
    length_penalty=-2.0,
    num_samples=5000,
    num_shots=8,
    device=-1,
    is_flickr=False,
>>>>>>> 77940d96
):
    """Evaluate a model on COCO dataset.

    Args:
        model (nn.Module): model to evaluate
        tokenizer (transformers.PreTrainedTokenizer): tokenizer for the model
        image_processor (transformers.ImageProcessor): image processor for the model
        batch_size (int): batch size
        image_dir_path (str, optional): path to the directory containing the images.
        annotations_json_path (str, optional): path to the json file containing the annotations.
        seed (int, optional): seed for random number generator. Defaults to 42.
        max_generation_length (int, optional): maximum length of the generated caption. Defaults to 10.
        num_beams (int, optional): number of beams to use for beam search. Defaults to 3.
        length_penalty (float, optional): length penalty for beam search. Defaults to -2.0.
        num_samples (int, optional): number of samples to evaluate on. Defaults to 5000.
        query_set_size (int, optional): number of samples to use for query set. Defaults to 2048.
        num_shots (int, optional): number of in-context samples to use. Defaults to 8.
        device (int, optional): device to use. Defaults to -1.
        num_workers (int, optional): number of workers to use for dataloader. Defaults to 4.
        is_flickr (bool): defines if that data is COCO or Flickr. Defaults to False (COCO).

    Returns:
        float: CIDEr score

    """

    full_dataset = COCOFlickrDataset(
        image_dir_path=image_dir_path,
        annotations_path=annotations_json_path,
        is_flickr=is_flickr,
    )
    effective_num_shots = num_shots if num_shots > 0 else 2
<<<<<<< HEAD
    random_indices = get_random_indices(num_samples, query_set_size,
                                        full_dataset, seed)

    in_context_samples, eval_dataset = prepare_eval_samples_and_dataset(
        full_dataset=full_dataset, random_indices=random_indices, query_set_size=query_set_size)
=======
    random_indices = get_random_indices(
        num_samples, effective_num_shots, full_dataset, seed
    )

    in_context_samples, eval_dataset = prepare_eval_samples_and_dataset(
        full_dataset=full_dataset,
        random_indices=random_indices,
        effective_num_shots=effective_num_shots,
    )

    context_images = get_context_images(
        image_processor=image_processor,
        in_context_samples=in_context_samples,
        num_shots=num_shots,
    )
>>>>>>> 77940d96

    model.eval()

    def get_prompt(sample):
        return f"<image>Output:{sample['caption'].strip()}<|endofchunk|>"

<<<<<<< HEAD
=======
    context_text = get_context_text(
        get_prompt,
        in_context_samples=in_context_samples,
        effective_num_shots=effective_num_shots,
        num_shots=num_shots,
    )

>>>>>>> 77940d96
    predictions = defaultdict()

    desc = "Running inference Flickr30" if is_flickr else "Running inference COCO"

<<<<<<< HEAD
    for batch in more_itertools.chunked(
            tqdm(eval_dataset, desc=desc), batch_size
    ):  
        batch_demo_samples = sample_batch_demos_from_query_set(in_context_samples,
                                                               effective_num_shots,
                                                               len(batch))
        
        context_images = [get_context_images(image_processor=image_processor,
                                             in_context_samples=batch_demo_samples[i],
                                             num_shots=num_shots) 
                          for i in range(len(batch))]
        
        context_text = [get_context_text(get_prompt,
                                         in_context_samples=batch_demo_samples[i],
                                         effective_num_shots=effective_num_shots, 
                                         num_shots=num_shots) 
                        for i in range(len(batch))]
        
        batch_images = prepare_batch_images(batch=batch,
                                            image_processor=image_processor,
                                            context_images=context_images,
                                            num_shots=num_shots)
        
        batch_text = [f"{context_text[i]}<image>Output:" for i in range(len(batch))]
                
        tokenizer.padding_side = "left"
        encodings = tokenizer(
            batch_text,
            padding="longest,
            truncation=True,
            return_tensors="pt",
            max_length=2000,
=======
    for batch in more_itertools.chunked(tqdm(eval_dataset, desc=desc), batch_size):
        batch_images = prepare_batch_images(
            batch=batch,
            image_processor=image_processor,
            context_images=context_images,
            num_shots=num_shots,
        )

        batch_text = [context_text + "<image>Output:" for _ in batch]
        tokenizer.padding_side = "left"
        encodings = tokenizer(
            batch_text,
            padding="longest",
            truncation=True,
            return_tensors="pt",
            max_length=512,
>>>>>>> 77940d96
        )
        input_ids = encodings["input_ids"]
        attention_mask = encodings["attention_mask"]

        outputs = get_outputs(
            model=model,
            batch_images=batch_images,
            device=device,
            attention_mask=attention_mask,
            max_generation_length=max_generation_length,
            num_beams=num_beams,
            length_penalty=length_penalty,
            input_ids=input_ids,
        )
        new_predictions = [
            postprocess_captioning_generation(out).replace('"', "")
            for out in tokenizer.batch_decode(outputs, skip_special_tokens=True)
        ]

        for i, sample in enumerate(batch):
            predictions[sample["image_id"]] = {
                "caption": new_predictions[i],
            }

    # save the predictions to a temporary file
    random_uuid = str(uuid.uuid4())
    results_path = (
        f"flickrresults_{random_uuid}.json"
        if is_flickr
        else f"cocoresults_{random_uuid}.json"
    )
    with open(results_path, "w") as f:
        f.write(
            json.dumps(
                [
                    {"image_id": k, "caption": predictions[k]["caption"]}
                    for k in predictions
                ],
                indent=4,
            )
        )

    metrics = compute_cider(
        result_path=results_path,
        annotations_path=annotations_json_path,
    )

    # delete the temporary file
    os.remove(results_path)

    return metrics["CIDEr"] * 100.0


def evaluate_vqa(
<<<<<<< HEAD
        model,
        tokenizer,
        image_processor,
        batch_size,
        image_dir_path,
        questions_json_path,
        annotations_json_path,
        seed=42,
        max_generation_length=5,
        num_beams=3,
        length_penalty=-2.0,
        num_samples=5000,
        query_set_size=2048,
        num_shots=8,
        device=-1,
=======
    model,
    tokenizer,
    image_processor,
    batch_size,
    image_dir_path,
    questions_json_path,
    annotations_json_path,
    seed=42,
    max_generation_length=5,
    num_beams=3,
    length_penalty=-2.0,
    num_samples=5000,
    num_shots=8,
    device=-1,
    vqa_dataset="vqa",
>>>>>>> 77940d96
):
    """
    Evaluate a model on VQA datasets. Currently supports VQA v2.0.

    Args:
        model (nn.Module): model to evaluate
        tokenizer (transformers.PreTrainedTokenizer): tokenizer for the model
        image_processor (transformers.ImageProcessor): image processor for the model
        batch_size (int): batch size
        image_dir_path (str): path to image directory
        questions_json_path (str): path to questions json file
        annotations_json_path (str): path to annotations json file
        seed (int, optional): random seed. Defaults to 42.
        max_generation_length (int, optional): max generation length. Defaults to 5.
        num_beams (int, optional): number of beams to use for beam search. Defaults to 3.
        length_penalty (float, optional): length penalty for beam search. Defaults to -2.0.
        num_samples (int, optional): number of samples to evaluate on. Defaults to 5000 samples.
        query_set_size (int, optional): size of the query set. Defaults to 2048.
        num_shots (int, optional): number of shots to use. Defaults to 8.
        device (int, optional): device to use. Defaults to -1 (cpu).
        num_workers (int, optional): number of workers to use. Defaults to 4.
        vqa_dataset (string): type of vqa dataset: currently supports vqa, ok_vqa. Defaults to vqa.
    Returns:
        float: accuracy score
    """

    full_dataset = VQADataset(
        image_dir_path=image_dir_path,
        question_path=questions_json_path,
        annotations_path=annotations_json_path,
        vqa_dataset=vqa_dataset,
    )

    effective_num_shots = num_shots if num_shots > 0 else 2

    if num_samples + effective_num_shots > len(full_dataset):
        raise ValueError(
            f"num_samples + num_shots must be less than or equal to {len(full_dataset)}"
        )

<<<<<<< HEAD
    random_indices = get_random_indices(num_samples, query_set_size,
                                        full_dataset, seed)
=======
    random_indices = get_random_indices(
        num_samples, effective_num_shots, full_dataset, seed
    )
>>>>>>> 77940d96

    def get_prompt(sample, train=True):
        return f"<image>Question:{sample['question'].strip()} Short Answer:{sample['answers'][0].strip() if train else ''}{'<|endofchunk|>' if train else ''}"

    in_context_samples, eval_dataset = prepare_eval_samples_and_dataset(
<<<<<<< HEAD
        full_dataset=full_dataset, random_indices=random_indices,
        query_set_size=query_set_size)
=======
        full_dataset=full_dataset,
        random_indices=random_indices,
        effective_num_shots=effective_num_shots,
    )
>>>>>>> 77940d96

    model.eval()
    predictions = []

<<<<<<< HEAD
    for batch in more_itertools.chunked(
            tqdm(eval_dataset, desc="Running inference"), batch_size
    ):  
        batch_demo_samples = sample_batch_demos_from_query_set(in_context_samples,
                                                               effective_num_shots,
                                                               len(batch))
        
        context_images = [get_context_images(image_processor=image_processor,
                                             in_context_samples=batch_demo_samples[i],
                                             num_shots=num_shots) 
                          for i in range(len(batch))]
        
        context_text = [get_context_text(get_prompt,
                                         in_context_samples=batch_demo_samples[i],
                                         effective_num_shots=effective_num_shots, 
                                         num_shots=num_shots) 
                        for i in range(len(batch))]
        
        batch_images = prepare_batch_images(batch=batch,
                                            image_processor=image_processor,
                                            context_images=context_images,
                                            num_shots=num_shots)
        
        batch_text = [context_text[i] + get_prompt(s, train=False) for i, s in enumerate(batch)]
                
=======
    context_images = get_context_images(
        image_processor=image_processor,
        in_context_samples=in_context_samples,
        num_shots=num_shots,
    )

    context_text = get_context_text(
        get_prompt,
        in_context_samples=in_context_samples,
        effective_num_shots=effective_num_shots,
        num_shots=num_shots,
    )

    for batch in more_itertools.chunked(
        tqdm(eval_dataset, desc=f"Running inference {vqa_dataset}"), batch_size
    ):
        batch_images = prepare_batch_images(
            batch=batch,
            image_processor=image_processor,
            context_images=context_images,
            num_shots=num_shots,
        )

        batch_text = [context_text + get_prompt(s, train=False) for s in batch]

>>>>>>> 77940d96
        tokenizer.padding_side = "left"
        encodings = tokenizer(
            batch_text,
            return_tensors="pt",
            padding="longest",
            truncation=True,
<<<<<<< HEAD
            max_length=2000,
=======
            max_length=512,
>>>>>>> 77940d96
        )
        input_ids = encodings["input_ids"].to(device if device >= 0 else "cpu")
        attention_mask = encodings["attention_mask"].to(
            device if device >= 0 else "cpu"
        )

        outputs = get_outputs(
            model=model,
            batch_images=batch_images,
            device=device,
            attention_mask=attention_mask,
            max_generation_length=max_generation_length,
            num_beams=num_beams,
            length_penalty=length_penalty,
            input_ids=input_ids,
        )

        process_function = (
            postprocess_vqa_generation
            if vqa_dataset == "vqa"
            else postprocess_ok_vqa_generation
        )

        new_predictions = [
            process_function(out)
            for out in tokenizer.batch_decode(outputs, skip_special_tokens=True)
        ]

        predictions.extend(
            [
                {"answer": p, "question_id": sample["question_id"]}
                for p, sample in zip(new_predictions, batch)
            ]
        )
    # save the predictions to a temporary file
    random_uuid = str(uuid.uuid4())
    with open(f"{vqa_dataset}results_{random_uuid}.json", "w") as f:
        f.write(json.dumps(predictions, indent=4))

    acc = compute_vqa_accuracy(
        f"{vqa_dataset}results_{random_uuid}.json",
        questions_json_path,
        annotations_json_path,
    )

    # delete the temporary file
    os.remove(f"{vqa_dataset}results_{random_uuid}.json")

    return acc


def evaluate_imagenet(
    model: Flamingo,
    tokenizer,
    image_processor,
    batch_size: int,
    imagenet_root: str,
    seed: int = 42,
    num_samples: int = 5000,
    num_shots: int = 8,
    device: int = -1,
):
    """
    Evaluate a model on ImageNet dataset.

    Args:
        model (Flamingo): model to evaluate
        tokenizer (transformers.PreTrainedTokenizer): tokenizer for the model
        image_processor (transformers.ImageProcessor): image processor for the model
        batch_size (int): batch size
        imagenet_root (str): path to imagenet root for the specified split.
        seed (int, optional): random seed. Defaults to 42.
        num_samples (int, optional): number of samples to evaluate on. Defaults to 5000 samples.
        num_shots (int, optional): number of shots to use. Defaults to 8.
        device (int, optional): device to use. Defaults to -1 (cpu).

    Returns:
        float: accuracy score
    """

    full_dataset = ImageNetDataset(root=imagenet_root)

    effective_num_shots = num_shots if num_shots > 0 else 2

    if num_samples + effective_num_shots > len(full_dataset):
        raise ValueError(
            f"num_samples + num_shots must be less than or equal to "
            f"{len(full_dataset)} "
        )

    random_indices = get_random_indices(
        num_samples, effective_num_shots, full_dataset, seed
    )

    eoc_token = "<|endofchunk|>"
    eoc_token_id = tokenizer.additional_special_tokens_ids[
        tokenizer.additional_special_tokens.index(eoc_token)
    ]

    # Padding from right allows efficient precomputing of context activations.
    tokenizer.padding_side = "right"

    def _imagenet_prompt(class_name, is_context: bool = True):
        """Construct an imagenet prompt for a given label."""
        prefix = "<image>A photo of a "
        if is_context:
            return prefix + class_name.strip()
        else:
            # Not a context example; insert EOS token before the class name
            # so that we can compute the loss on the class name tokens only.
            return prefix + tokenizer.eos_token + class_name.strip()

    def get_imagenet_prompt(x: dict, is_context: bool = True) -> str:
        """Construct an ImageNet prompt for an example, using its label."""
        return _imagenet_prompt(x["class_name"], is_context=is_context)

    in_context_samples, eval_dataset = prepare_eval_samples_and_dataset(
        full_dataset=full_dataset,
        random_indices=random_indices,
        effective_num_shots=effective_num_shots,
    )

    model.eval()
    # Predictions based on the class target sequence with the maximal
    # predicted probability
    predictions_max_prob = []
    # Predictions based on the class target sequence with the minimal loss on
    # the model logits
    predictions_min_loss = []
    labels = []

    context_images = get_context_images(
        image_processor=image_processor,
        in_context_samples=in_context_samples,
        num_shots=num_shots,
    )

    context_text = get_context_text(
        get_imagenet_prompt,
        in_context_samples=in_context_samples,
        effective_num_shots=effective_num_shots,
        num_shots=num_shots,
    )

    # kwargs to use when calling tokenizer
    tokenizer_kwargs = {
        "return_tensors": "pt",
        "padding": True,
        "truncation": True,
        "max_length": 256,
    }

    for i, batch in enumerate(more_itertools.chunked(eval_dataset, batch_size)):
        print(f"processing batch {i} of {ceil(len(eval_dataset) / batch_size)}")
        batch_per_class_probs = []
        batch_per_class_losses = []
        batch_images = prepare_batch_images(
            batch=batch,
            image_processor=image_processor,
            context_images=context_images,
            num_shots=num_shots,
        )

        # Process the images only once.
        batch_images = batch_images.to(device)
        model._process_media(vision_x=batch_images)

        # Process the context text only once.
        context_encodings = tokenizer([context_text] * batch_size, **tokenizer_kwargs)
        context_ids = context_encodings["input_ids"].to(device)
        context_len = context_ids.shape[-1]
        context_precomputed = model(
            None,
            context_ids,
            use_cached_vision_x=True,
            clear_conditioned_layers=False,
            use_cache=True,
        )

        device = device if device >= 0 else "cpu"

        # For each ImageNet class, construct the output prompt, compute a
        # forward pass, and store the results.
        for imagenet_class_name in tqdm(openai_imagenet_classnames):
            batch_text = [
                context_text + _imagenet_prompt(imagenet_class_name, False) + eoc_token
            ] * batch_size

            full_batch_encodings = tokenizer(batch_text, **tokenizer_kwargs)

            # full_batch_input_ids has shape [batch_size, seq_len], but we
            # only need to run inference on the [batch_size,
            # context_len:] inputs that have not been precomputed and
            # vary per class.
            full_batch_input_ids = full_batch_encodings["input_ids"].to(device)
            full_batch_attention_mask = full_batch_encodings["attention_mask"].to(
                device
            )

            # Sanity check that the encoded inputs with context are the same
            # as the encoded context alone, for every example in the batch
            assert torch.all(
                context_ids[0, :] == full_batch_input_ids[:, :context_len]
            ).item()

            # Clone the nested structure of the past key values
            past_key_values = tuple(
                [
                    tuple([x.clone() for x in inner])
                    for inner in context_precomputed.past_key_values
                ]
            )

            # Compute the outputs without recomputing context representations.
            outputs = model(
                vision_x=None,
                lang_x=full_batch_input_ids[:, context_len:],
                attention_mask=full_batch_attention_mask,
                use_cached_vision_x=True,
                clear_conditioned_layers=False,
                past_key_values=past_key_values,
                use_cache=True,
            )

            logits = torch.concat((context_precomputed.logits, outputs.logits), 1)

            per_sample_probs = compute_per_sample_probs(
                encodings=full_batch_encodings,
                tokenizer=tokenizer,
                logits=logits,
                eoc_token_id=eoc_token_id,
            )
            per_sample_loss = compute_per_sample_loss(
                encodings=full_batch_encodings,
                tokenizer=tokenizer,
                logits=logits,
                eoc_token_id=eoc_token_id,
            )
            batch_per_class_probs.append(per_sample_probs.detach())
            batch_per_class_losses.append(per_sample_loss.detach())

        # Tensor of shape [batch_size, 1000] where the [i,j]th element is
        # the (probability or loss) for batch element i on imagenet class j.
        batch_probs = torch.stack(batch_per_class_probs, 1)
        batch_losses = torch.stack(batch_per_class_losses, 1)

        predictions_max_prob.extend(torch.argmax(batch_probs, 1).detach().tolist())
        predictions_min_loss.extend(torch.argmin(batch_losses, 1).detach().tolist())
        labels.extend(x["class_id"] for x in batch)

    acc_max_prob = (np.array(predictions_max_prob) == np.array(labels)).mean()
    acc_min_loss = (np.array(predictions_min_loss) == np.array(labels)).mean()
    print(f"[DEBUG] ImageNet accuracy with max prob method is {acc_max_prob}")
    print(f"[DEBUG] ImageNet accuracy with min loss method is {acc_min_loss}")
    print(f"[DEBUG] printing ImageNet predictions and labels:")
    for yhat_prob, yhat_loss, y in zip(
        predictions_max_prob, predictions_min_loss, labels
    ):
        print(
            " " * 30 + f"label: {IMAGENET_1K_CLASS_ID_TO_LABEL[y]}"
            f"\nprediction (max prob method): "
            f"{IMAGENET_1K_CLASS_ID_TO_LABEL[yhat_prob]}"
            f"\nprediction (min loss method): "
            f"{IMAGENET_1K_CLASS_ID_TO_LABEL[yhat_loss]}\n"
            "#" * 25
        )
    return acc_max_prob


if __name__ == "__main__":
    main()<|MERGE_RESOLUTION|>--- conflicted
+++ resolved
@@ -29,17 +29,9 @@
 from open_flamingo.src.flamingo import Flamingo
 
 parser = argparse.ArgumentParser()
-<<<<<<< HEAD
-parser.add_argument("--lm_path", type=str, default="facebook/opt-125m")
-parser.add_argument("--lm_tokenizer_path", type=str,
-                    default="facebook/opt-30b")
-parser.add_argument("--clip_path", type=str,
-                    default="openai/clip-vit-large-patch14")
-=======
 parser.add_argument("--lm_path", type=str, default="facebook/opt-1.3b")
 parser.add_argument("--lm_tokenizer_path", type=str, default="facebook/opt-30b")
 parser.add_argument("--clip_path", type=str, default="openai/clip-vit-large-patch14")
->>>>>>> 77940d96
 parser.add_argument("--checkpoint_path", type=str, required=True)
 
 parser.add_argument(
@@ -120,12 +112,8 @@
 parser.add_argument(
     "--coco_image_dir_path",
     type=str,
-<<<<<<< HEAD
-    default="/fsx/home-anasawadalla/data/coco/train2017",
-=======
     help="Path to the flickr30/flickr30k_images directory.",
     default=None,
->>>>>>> 77940d96
 )
 parser.add_argument(
     "--coco_annotations_json_path",
@@ -342,7 +330,6 @@
     return random_indices
 
 
-<<<<<<< HEAD
 def prepare_eval_samples_and_dataset(full_dataset, random_indices,
                                      query_set_size):
     # get in context samples
@@ -350,14 +337,6 @@
                           for i in random_indices[:query_set_size]]
     eval_dataset = torch.utils.data.Subset(
         full_dataset, random_indices[query_set_size:])
-=======
-def prepare_eval_samples_and_dataset(full_dataset, random_indices, effective_num_shots):
-    # get in context samples
-    in_context_samples = [full_dataset[i] for i in random_indices[:effective_num_shots]]
-    eval_dataset = torch.utils.data.Subset(
-        full_dataset, random_indices[effective_num_shots:]
-    )
->>>>>>> 77940d96
     return in_context_samples, eval_dataset
 
 
@@ -398,13 +377,9 @@
         ]
         b_image = b_image.unsqueeze(1).unsqueeze(0)
         b_image = (
-<<<<<<< HEAD
             torch.cat([sample_imgs, b_image], dim=1)
             if num_shots > 0
             else b_image
-=======
-            torch.cat([context_images, b_image], dim=1) if num_shots > 0 else b_image
->>>>>>> 77940d96
         )
 
         if batch_images is None:
@@ -413,25 +388,11 @@
             batch_images = torch.cat([batch_images, b_image], dim=0)
     return batch_images
 
-<<<<<<< HEAD
 def sample_batch_demos_from_query_set(query_set, num_samples, batch_size):
     return [ random.sample(query_set, num_samples) for _ in range(batch_size) ]
     
 def get_outputs(model, batch_images, device, attention_mask,
                 max_generation_length, num_beams, length_penalty, input_ids):
-=======
-
-def get_outputs(
-    model,
-    batch_images,
-    device,
-    attention_mask,
-    max_generation_length,
-    num_beams,
-    length_penalty,
-    input_ids,
-):
->>>>>>> 77940d96
     with torch.inference_mode():
         outputs = model.generate(
             batch_images.to(device if device >= 0 else "cpu"),
@@ -447,23 +408,6 @@
 
 
 def evaluate_coco_flickr(
-<<<<<<< HEAD
-        model,
-        tokenizer,
-        image_processor,
-        batch_size,
-        image_dir_path,
-        annotations_json_path,
-        seed=42,
-        max_generation_length=20,
-        num_beams=3,
-        length_penalty=-2.0,
-        num_samples=5000,
-        query_set_size=2048,
-        num_shots=8,
-        device=-1,
-        is_flickr=False,
-=======
     model,
     tokenizer,
     image_processor,
@@ -478,7 +422,6 @@
     num_shots=8,
     device=-1,
     is_flickr=False,
->>>>>>> 77940d96
 ):
     """Evaluate a model on COCO dataset.
 
@@ -511,50 +454,21 @@
         is_flickr=is_flickr,
     )
     effective_num_shots = num_shots if num_shots > 0 else 2
-<<<<<<< HEAD
     random_indices = get_random_indices(num_samples, query_set_size,
                                         full_dataset, seed)
 
     in_context_samples, eval_dataset = prepare_eval_samples_and_dataset(
         full_dataset=full_dataset, random_indices=random_indices, query_set_size=query_set_size)
-=======
-    random_indices = get_random_indices(
-        num_samples, effective_num_shots, full_dataset, seed
-    )
-
-    in_context_samples, eval_dataset = prepare_eval_samples_and_dataset(
-        full_dataset=full_dataset,
-        random_indices=random_indices,
-        effective_num_shots=effective_num_shots,
-    )
-
-    context_images = get_context_images(
-        image_processor=image_processor,
-        in_context_samples=in_context_samples,
-        num_shots=num_shots,
-    )
->>>>>>> 77940d96
 
     model.eval()
 
     def get_prompt(sample):
         return f"<image>Output:{sample['caption'].strip()}<|endofchunk|>"
 
-<<<<<<< HEAD
-=======
-    context_text = get_context_text(
-        get_prompt,
-        in_context_samples=in_context_samples,
-        effective_num_shots=effective_num_shots,
-        num_shots=num_shots,
-    )
-
->>>>>>> 77940d96
     predictions = defaultdict()
 
     desc = "Running inference Flickr30" if is_flickr else "Running inference COCO"
 
-<<<<<<< HEAD
     for batch in more_itertools.chunked(
             tqdm(eval_dataset, desc=desc), batch_size
     ):  
@@ -587,24 +501,6 @@
             truncation=True,
             return_tensors="pt",
             max_length=2000,
-=======
-    for batch in more_itertools.chunked(tqdm(eval_dataset, desc=desc), batch_size):
-        batch_images = prepare_batch_images(
-            batch=batch,
-            image_processor=image_processor,
-            context_images=context_images,
-            num_shots=num_shots,
-        )
-
-        batch_text = [context_text + "<image>Output:" for _ in batch]
-        tokenizer.padding_side = "left"
-        encodings = tokenizer(
-            batch_text,
-            padding="longest",
-            truncation=True,
-            return_tensors="pt",
-            max_length=512,
->>>>>>> 77940d96
         )
         input_ids = encodings["input_ids"]
         attention_mask = encodings["attention_mask"]
@@ -659,23 +555,6 @@
 
 
 def evaluate_vqa(
-<<<<<<< HEAD
-        model,
-        tokenizer,
-        image_processor,
-        batch_size,
-        image_dir_path,
-        questions_json_path,
-        annotations_json_path,
-        seed=42,
-        max_generation_length=5,
-        num_beams=3,
-        length_penalty=-2.0,
-        num_samples=5000,
-        query_set_size=2048,
-        num_shots=8,
-        device=-1,
-=======
     model,
     tokenizer,
     image_processor,
@@ -691,7 +570,6 @@
     num_shots=8,
     device=-1,
     vqa_dataset="vqa",
->>>>>>> 77940d96
 ):
     """
     Evaluate a model on VQA datasets. Currently supports VQA v2.0.
@@ -732,33 +610,19 @@
             f"num_samples + num_shots must be less than or equal to {len(full_dataset)}"
         )
 
-<<<<<<< HEAD
     random_indices = get_random_indices(num_samples, query_set_size,
                                         full_dataset, seed)
-=======
-    random_indices = get_random_indices(
-        num_samples, effective_num_shots, full_dataset, seed
-    )
->>>>>>> 77940d96
 
     def get_prompt(sample, train=True):
         return f"<image>Question:{sample['question'].strip()} Short Answer:{sample['answers'][0].strip() if train else ''}{'<|endofchunk|>' if train else ''}"
 
     in_context_samples, eval_dataset = prepare_eval_samples_and_dataset(
-<<<<<<< HEAD
         full_dataset=full_dataset, random_indices=random_indices,
         query_set_size=query_set_size)
-=======
-        full_dataset=full_dataset,
-        random_indices=random_indices,
-        effective_num_shots=effective_num_shots,
-    )
->>>>>>> 77940d96
 
     model.eval()
     predictions = []
 
-<<<<<<< HEAD
     for batch in more_itertools.chunked(
             tqdm(eval_dataset, desc="Running inference"), batch_size
     ):  
@@ -784,44 +648,13 @@
         
         batch_text = [context_text[i] + get_prompt(s, train=False) for i, s in enumerate(batch)]
                 
-=======
-    context_images = get_context_images(
-        image_processor=image_processor,
-        in_context_samples=in_context_samples,
-        num_shots=num_shots,
-    )
-
-    context_text = get_context_text(
-        get_prompt,
-        in_context_samples=in_context_samples,
-        effective_num_shots=effective_num_shots,
-        num_shots=num_shots,
-    )
-
-    for batch in more_itertools.chunked(
-        tqdm(eval_dataset, desc=f"Running inference {vqa_dataset}"), batch_size
-    ):
-        batch_images = prepare_batch_images(
-            batch=batch,
-            image_processor=image_processor,
-            context_images=context_images,
-            num_shots=num_shots,
-        )
-
-        batch_text = [context_text + get_prompt(s, train=False) for s in batch]
-
->>>>>>> 77940d96
         tokenizer.padding_side = "left"
         encodings = tokenizer(
             batch_text,
             return_tensors="pt",
             padding="longest",
             truncation=True,
-<<<<<<< HEAD
             max_length=2000,
-=======
-            max_length=512,
->>>>>>> 77940d96
         )
         input_ids = encodings["input_ids"].to(device if device >= 0 else "cpu")
         attention_mask = encodings["attention_mask"].to(
